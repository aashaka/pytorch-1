from .node import Node, Argument, Target, map_arg, _type_repr, _get_qualified_name
import torch.utils._pytree as pytree
from . import _pytree as fx_pytree
from ._compatibility import compatibility

from typing import TYPE_CHECKING, Callable, Any, List, Dict, NamedTuple, Optional, Tuple, Set, FrozenSet, Type
from dataclasses import dataclass
from contextlib import contextmanager
import copy
import torch
import keyword
import re
import builtins
import math
import warnings


if TYPE_CHECKING:
    from .graph_module import GraphModule  # noqa: F401
    from ._symbolic_trace import Tracer   # noqa: F401


# Mapping of builtins to their `typing` equivalent.
_origin_type_map = {
    list: List,
    dict: Dict,
    set: Set,
    frozenset: FrozenSet,
    tuple: Tuple,
}

class _CustomBuiltin(NamedTuple):
    """Additional objs that we add to every graph's globals.

    The repr() for some standard library objects is not valid Python code without
    an import. For common objects of this sort, we bundle them in the globals of
    every FX graph.
    """
    # How to import this object from the standard library.
    import_str: str
    # The actual object, produced from that import string.
    obj: Any

_custom_builtins: Dict[str, _CustomBuiltin] = {}


def _register_custom_builtin(name: str, import_str: str, obj: Any):
    _custom_builtins[name] = _CustomBuiltin(import_str, obj)


_register_custom_builtin('inf', 'from math import inf', math.inf)
_register_custom_builtin('nan', 'from math import nan', math.nan)
_register_custom_builtin('NoneType', 'NoneType = type(None)', type(None))
_register_custom_builtin('torch', 'import torch', torch)
_register_custom_builtin('device', 'from torch import device', torch.device)
_register_custom_builtin('fx_pytree', 'import torch.fx._pytree as fx_pytree', fx_pytree)
_register_custom_builtin('pytree', 'import torch.utils._pytree as pytree', pytree)


def _is_magic(x: str) -> bool:
    return x.startswith('__') and x.endswith('__')


def _snake_case(s: str) -> str:
    """
    Transforms the given string ``s`` to a Python-style variable name

    Examples:
        ``mod.snake_case`` -> ``mod.snake_case``
        ``mod.pascalCase``-> ``mod.pascal_case``
        ``mod.ALL_CAPS`` -> ``mod.all_caps``
    """
    chars = []
    prev_lower = False
    for c in s:
        if prev_lower and c.isupper():
            chars.append('_')
        chars.append(c.lower())
        prev_lower = c.islower()
    return ''.join(chars)


def _is_from_torch(obj: Any) -> bool:
    module_name = getattr(obj, '__module__', None)
    if module_name is not None:
        base_module = module_name.partition('.')[0]
        return base_module == 'torch'

    name = getattr(obj, '__name__', None)
    # exclude torch because torch.torch.torch.torch works. idk mang
    if name is not None and name != 'torch':
        for guess in [torch, torch.nn.functional]:
            if getattr(guess, name, None) is obj:
                return True

    return False


class _Namespace:
    """A context for associating names uniquely with objects.

    The following invariants are enforced:
    - Each object gets a single name.
    - Each name is unique within a given namespace.
    - Names generated do not shadow builtins, unless the object is indeed that builtin.
    """
    def __init__(self):
        self._obj_to_name: Dict[Any, str] = {}
        self._unassociated_names = set()
        self._used_names: Dict[str, int] = {}

        self._illegal_char_regex = re.compile('[^0-9a-zA-Z_]+')
        self._name_suffix_regex = re.compile(r"(.*)_(\d+)$")

    def create_name(self, candidate: str, obj: Optional[Any]) -> str:
        """Create a unique name.

        Arguments:
            candidate: used as the basis for the unique name, relevant to the user.
            obj: If not None, an object that will be associated with the unique name.
        """
        if obj is not None and obj in self._obj_to_name:
            return self._obj_to_name[obj]

        # delete all characters that are illegal in a Python identifier
        candidate = self._illegal_char_regex.sub('_', candidate)

        if candidate[0].isdigit():
            candidate = f'_{candidate}'

        match = self._name_suffix_regex.match(candidate)
        if match is None:
            base = candidate
            num = None
        else:
            base, num_str = match.group(1, 2)
            num = int(num_str)

        candidate = base if num is None else f'{base}_{num}'
        num = num if num else 0

        while candidate in self._used_names or self._is_illegal_name(candidate, obj):
            num += 1
            candidate = f'{base}_{num}'

        self._used_names.setdefault(candidate)
        if obj is None:
            self._unassociated_names.add(candidate)
        else:
            self._obj_to_name[obj] = candidate
        return candidate

    def associate_name_with_obj(self, name: str, obj: Any):
        """Associate a unique name with an object.

        Neither `name` nor `obj` should be associated already.
        """
        assert obj not in self._obj_to_name
        assert name in self._unassociated_names
        self._obj_to_name[obj] = name
        self._unassociated_names.remove(name)

    def _is_illegal_name(self, name: str, obj: Any) -> bool:
        # 1. keywords are never allowed as names.
        if name in keyword.kwlist:
            return True

        # 2. Can't shadow a builtin name, unless you *are* that builtin.
        if name in builtins.__dict__:
            return obj is not builtins.__dict__[name]

        # 3. Can't shadow our custom builtins either
        if name in _custom_builtins:
            return obj is not _custom_builtins[name].obj

        return False


@compatibility(is_backward_compatible=True)
@dataclass
class PythonCode:
    """
    Represents all the information necessary to exec or save a graph as Python code.
    """
    # Python source code for the forward function definition.
    src: str
    # Values in global scope during exection of `src_def`.
    globals: Dict[str, Any]


def _format_args(args: Tuple[Argument, ...], kwargs: Dict[str, Argument]) -> str:
    args_s = ', '.join(repr(a) for a in args)
    kwargs_s = ', '.join(f'{k} = {repr(v)}' for k, v in kwargs.items())
    if args_s and kwargs_s:
        return f'{args_s}, {kwargs_s}'
    return args_s or kwargs_s

def _format_target(base: str, target: str) -> str:
    elems = target.split('.')
    r = base
    for e in elems:
        if not e.isidentifier():
            r = f'getattr({r}, "{e}")'
        else:
            r = f'{r}.{e}'
    return r

class _InsertPoint:
    def __init__(self, graph, new_insert):
        self.graph = graph
        self.orig_insert, graph._insert = graph._insert, new_insert

    def __enter__(self):
        pass

    def __exit__(self, type, value, tb):
        self.graph._insert = self.orig_insert

class _node_list:
    def __init__(self, graph: 'Graph', direction: str = '_next'):
        assert direction in ['_next', '_prev']
        self.graph = graph
        self.direction = direction

    def __len__(self):
        return self.graph._len

    def __iter__(self):
        root, direction = self.graph._root, self.direction
        cur = getattr(root, direction)
        while cur is not root:
            if not cur._erased:
                yield cur
            cur = getattr(cur, direction)

    def __reversed__(self):
        return _node_list(self.graph, '_next' if self.direction == '_prev' else '_prev')

class _PyTreeInfo(NamedTuple):
    """
    Contains extra info stored when we're using Pytrees
    """
    orig_args: List[str]
    in_spec: pytree.TreeSpec
    out_spec: Optional[pytree.TreeSpec]

@compatibility(is_backward_compatible=True)
class Graph:
    """
    ``Graph`` is the main data structure used in the FX Intermediate Representation.
    It consists of a series of ``Node`` s, each representing callsites (or other
    syntactic constructs). The list of ``Node`` s, taken together, constitute a
    valid Python function.

    For example, the following code

    .. code-block:: python

        import torch
        import torch.fx

        class MyModule(torch.nn.Module):
            def __init__(self):
                super().__init__()
                self.param = torch.nn.Parameter(torch.rand(3, 4))
                self.linear = torch.nn.Linear(4, 5)

            def forward(self, x):
                return torch.topk(torch.sum(self.linear(x + self.linear.weight).relu(), dim=-1), 3)

        m = MyModule()
        gm = torch.fx.symbolic_trace(m)

    Will produce the following Graph::

        print(gm.graph)

    .. code-block:: text

        graph(x):
            %linear_weight : [#users=1] = self.linear.weight
            %add_1 : [#users=1] = call_function[target=operator.add](args = (%x, %linear_weight), kwargs = {})
            %linear_1 : [#users=1] = call_module[target=linear](args = (%add_1,), kwargs = {})
            %relu_1 : [#users=1] = call_method[target=relu](args = (%linear_1,), kwargs = {})
            %sum_1 : [#users=1] = call_function[target=torch.sum](args = (%relu_1,), kwargs = {dim: -1})
            %topk_1 : [#users=1] = call_function[target=torch.topk](args = (%sum_1, 3), kwargs = {})
            return topk_1

    For the semantics of operations represented in the ``Graph``, please see :class:`Node`.
    """
<<<<<<< HEAD
=======

    @compatibility(is_backward_compatible=True)
>>>>>>> fccaa4a3
    def __init__(self, owning_module: Optional["GraphModule"] = None, tracer_cls: Optional[Type["Tracer"]] = None):
        """
        Construct an empty Graph.
        """
        self._root : Node = Node(self, '', 'root', '', (), {})
        self._used_names : Dict[str, int] = {}  # base name -> number
        self._insert = self._root.prepend
        self._len = 0
        self._graph_namespace = _Namespace()
        self._owners = 0
        self._owning_module = owning_module
        self._tracer_cls = tracer_cls
        self._pytree_info: Optional[_PyTreeInfo] = None

    @property
    def owning_module(self):
        """
        Return the module that owns this ``GraphModule``, if there is one,
        ``None`` if there is no owning module or if there are multiple owning
        modules.
        """
        return self._owning_module

    @owning_module.setter
    def owning_module(self, mod: Optional["GraphModule"]):
        if mod:
            self._owning_module = mod if not self._owners else None
            self._owners += 1

    @property
    def nodes(self) -> _node_list:
        """
        Get the list of Nodes that constitute this Graph.

        Note that this ``Node`` list representation is a doubly-linked list. Mutations
        during iteration (e.g. delete a Node, add a Node) are safe.

        Returns:

            A doubly-linked list of Nodes. Note that ``reversed`` can be called on
            this list to switch iteration order.
        """
        return _node_list(self)

    @compatibility(is_backward_compatible=True)
    def graph_copy(self, g : 'Graph', val_map : Dict[Node, Node], return_output_node=False) -> 'Optional[Argument]':
        """
        Copy all nodes from a given graph into ``self``.

        Args:

            g (Graph): The source graph from which to copy Nodes.

            val_map (Dict[Node, Node]): a dictionary that will be populated with a mapping
                from nodes in ``g`` to nodes in ``self``. Note that ``val_map`` can be passed
                in with values in it already to override copying of certain values.

        Returns:

            The value in ``self`` that is now equivalent to the output value in ``g``,
            if ``g`` had an ``output`` node. ``None`` otherwise.
        """
        for node in g.nodes:
            if node in val_map:
                continue
            if node.op == 'output':
                rv = map_arg(node.args[0], lambda n: val_map[n])
                return rv if not return_output_node else (rv, node)
            val_map[node] = self.node_copy(node, lambda n : val_map[n])
        return None

    def __deepcopy__(self, memo=None) -> 'Graph':
        """
        Explicitly implement __deepcopy__ to prevent excessive recursion depth
        from the default implementation. This uses graph_copy to copy the nodes
        in an iterative way, rather than recursive. It also populates the
        memoization table to prevent unnecessary copies (e.g. references to
        nodes or other parts of the Graph from a custom GraphModule implementation.
        """
        memo = memo if memo else {}
        g = Graph(tracer_cls=self._tracer_cls)
        output_vals = g.graph_copy(self, val_map=memo, return_output_node=True)
        assert isinstance(output_vals, tuple)
        output_val, old_output_val = output_vals
        g.output(output_val, type_expr=getattr(old_output_val, 'type', None))
        return g

    @compatibility(is_backward_compatible=True)
    def create_node(self, op: str, target: 'Target',
                    args: Optional[Tuple['Argument', ...]] = None,
                    kwargs: Optional[Dict[str, 'Argument']] = None,
                    name: Optional[str] = None,
                    type_expr: Optional[Any] = None) -> Node:
        """
        Create a ``Node`` and add it to the ``Graph`` at the current insert-point.
        Note that the current insert-point can be set via :meth:`Graph.inserting_before`
        and :meth:`Graph.inserting_after`.

        Args:
            op (str): the opcode for this Node. One of 'call_function', 'call_method', 'get_attr',
                'call_module', 'placeholder', or 'output'. The semantics of these opcodes are
                described in the ``Graph`` docstring.

            args (Optional[Tuple[Argument, ...]]): is a tuple of arguments to this node.

            kwargs (Optional[Dict[str, Argument]]): the kwargs of this Node

            name (Optional[str]): an optional string name for the ``Node``.
                This will influence the name of the value assigned to in the
                Python generated code.

            type_expr (Optional[Any]): an optional type annotation representing the
                Python type the output of this node will have.

        Returns:

            The newly-created and inserted node.
        """
        assert op in ('call_function', 'call_method', 'get_attr', 'call_module', 'placeholder', 'output')
        args = () if args is None else args
        kwargs = {} if kwargs is None else kwargs
        assert isinstance(args, tuple), "args must be a tuple"
        assert isinstance(kwargs, dict), "kwargs must be a dict"

        candidate = name if name is not None else self._target_to_str(target)
        name = self._graph_namespace.create_name(candidate, None)
        n = Node(self, name, op, target, args, kwargs, type_expr)

        self._graph_namespace.associate_name_with_obj(name, n)

        self._insert(n)
        self._len += 1
        return n

    @compatibility(is_backward_compatible=False)
    def flatten_inps(self, *args):
        flat_args, args_spec = pytree.tree_flatten(args)
        return flat_args

    @compatibility(is_backward_compatible=False)
    def unflatten_outs(self, out):
        if self._pytree_info is None:
            return out
        if not isinstance(out, list):
            out = [out]
        assert(self._pytree_info.out_spec is not None)
        return pytree.tree_unflatten(out, self._pytree_info.out_spec)

    @compatibility(is_backward_compatible=True)
    def erase_node(self, to_erase : Node) -> None:
        """
        Erases a ``Node`` from the ``Graph``. Throws an exception if
        there are still users of that node in the ``Graph``.

        Args:

            to_erase (Node): The ``Node`` to erase from the ``Graph``.
        """
        if len(to_erase.users) > 0:
            raise RuntimeError(f'Tried to erase Node {to_erase} but it still had {len(to_erase.users)} '
                               f'users in the graph: {to_erase.users}!')

        to_erase._remove_from_list()
        to_erase._erased = True  # iterators may retain handles to erased nodes
        self._len -= 1

        # Null out this Node's argument nodes so that the Nodes referred to
        # can update their ``users`` accordingly
        new_args = map_arg(to_erase.args, lambda n: None)
        assert isinstance(new_args, tuple)
        to_erase.args = new_args
        new_kwargs = map_arg(to_erase.kwargs, lambda n: None)
        assert isinstance(new_kwargs, dict)
        to_erase.kwargs = new_kwargs

    @compatibility(is_backward_compatible=True)
    def inserting_before(self, n: Optional[Node] = None):
        """Set the point at which create_node and companion methods will insert into the graph.
        When used within a 'with' statement, this will temporary set the insert point and
        then restore it when the with statement exits::

            with g.inserting_before(n):
                ... # inserting before node n
            ... # insert point restored to what it was previously
            g.inserting_before(n) #  set the insert point permanently

        Args:
            n (Optional[Node]): The node before which to insert. If None this will insert before
              the beginning of the entire graph.

        Returns:
            A resource manager that will restore the insert point on ``__exit__``.
        """
        if n is None:
            return self.inserting_after(self._root)
        assert n.graph == self, "Node to insert before is not in graph."
        return _InsertPoint(self, n.prepend)

    @compatibility(is_backward_compatible=True)
    def inserting_after(self, n: Optional[Node] = None):
        """Set the point at which create_node and companion methods will insert into the graph.
        When used within a 'with' statement, this will temporary set the insert point and
        then restore it when the with statement exits::

            with g.inserting_after(n):
                ... # inserting after node n
            ... # insert point restored to what it was previously
            g.inserting_after(n) #  set the insert point permanently

        Args:
            n (Optional[Node]): The node before which to insert. If None this will insert after
              the beginning of the entire graph.

        Returns:
            A resource manager that will restore the insert point on ``__exit__``.
        """
        if n is None:
            return self.inserting_before(self._root)
        assert n.graph == self, "Node to insert after is not in graph."
        return _InsertPoint(self, n.append)

    @compatibility(is_backward_compatible=True)
    def placeholder(self, name: str, type_expr: Optional[Any] = None) -> Node:
        """
        Insert a ``placeholder`` node into the Graph. A ``placeholder`` represents
        a function input.

        Args:

            name (str): A name for the input value. This corresponds to the name
                of the positional argument to the function this ``Graph`` represents.

            type_expr (Optional[Any]): an optional type annotation representing the
                Python type the output of this node will have. This is needed in some
                cases for proper code generation (e.g. when the function is used
                subsequently in TorchScript compilation).

        .. note::
            The same insertion point and type expression rules apply for this method
            as ``Graph.create_node``.
        """
        return self.create_node('placeholder', name, type_expr=type_expr)

    @compatibility(is_backward_compatible=True)
    def get_attr(self, qualified_name: str, type_expr: Optional[Any] = None) -> Node:
        """
        Insert a ``get_attr`` node into the Graph. A ``get_attr`` ``Node`` represents the
        fetch of an attribute from the ``Module`` hierarchy.

        Args:

            qualified_name (str): the fully-qualified name of the attribute to be retrieved.
                For example, if the traced Module has a submodule named ``foo``, which has a
                submodule named ``bar``, which has an attribute named ``baz``, the qualified
                name ``foo.bar.baz`` should be passed as ``qualified_name``.

            type_expr (Optional[Any]): an optional type annotation representing the
                Python type the output of this node will have.


        Returns:

            The newly-created and inserted ``get_attr`` node.

        .. note::
            The same insertion point and type expression rules apply for this method
            as ``Graph.create_node``.
        """
        def _get_attr_reference_exists(mod: torch.nn.Module, qualified_name: str) -> bool:
            module_path, _, name = qualified_name.rpartition(".")

            try:
                submod: torch.nn.Module = mod.get_submodule(module_path)
            except AttributeError:
                warnings.warn(f"Failed to fetch module {module_path}!")
                return False

            if not hasattr(submod, name):
                return False

            res = getattr(submod, name)

            if (not isinstance(res, torch.nn.Module)
                    and not isinstance(res, torch.nn.Parameter)
                    and name not in submod._buffers):
                return False

            return True

        if (self.owning_module and
                not _get_attr_reference_exists(self.owning_module, qualified_name)):
            warnings.warn("Attempted to insert a get_attr Node with no "
                          "underlying reference in the owning "
                          "GraphModule! Call "
                          "GraphModule.add_submodule to add the "
                          "necessary submodule, "
                          "GraphModule.add_parameter to add the "
                          "necessary Parameter, or "
                          "nn.Module.register_buffer to add the "
                          "necessary buffer")
        return self.create_node('get_attr', qualified_name, type_expr=type_expr)

    @compatibility(is_backward_compatible=True)
    def call_module(self,
                    module_name: str,
                    args: Optional[Tuple['Argument', ...]] = None,
                    kwargs: Optional[Dict[str, 'Argument']] = None,
                    type_expr: Optional[Any] = None) -> Node:
        """
        Insert a ``call_module`` ``Node`` into the ``Graph``. A ``call_module`` node
        represents a call to the forward() function of a ``Module`` in the ``Module``
        hierarchy.

        Args:

            module_name (str): The qualified name of the ``Module`` in the ``Module``
                hierarchy to be called. For example, if the traced ``Module`` has a
                submodule named ``foo``, which has a submodule named ``bar``, the
                qualified name ``foo.bar`` should be passed as ``module_name`` to
                call that module.

            args (Optional[Tuple[Argument, ...]]): The positional arguments to be passed
                to the called method. Note that this should *not* include a ``self`` argument.

            kwargs (Optional[Dict[str, Argument]]): The keyword arguments to be passed
                to the called method

            type_expr (Optional[Any]): an optional type annotation representing the
                Python type the output of this node will have.

        Returns:

            The newly-created and inserted ``call_module`` node.

        .. note::
            The same insertion point and type expression rules apply for this method
            as :meth:`Graph.create_node`.
        """
        if (self.owning_module and
                self.owning_module.get_submodule(module_name) is None):
            warnings.warn("Attempted to insert a call_module Node with "
                          "no underlying reference in the owning "
                          "GraphModule! Call "
                          "GraphModule.add_submodule to add the "
                          "necessary submodule")
        return self.create_node('call_module', module_name, args, kwargs, type_expr=type_expr)

    @compatibility(is_backward_compatible=True)
    def call_method(self,
                    method_name: str,
                    args: Optional[Tuple['Argument', ...]] = None,
                    kwargs: Optional[Dict[str, 'Argument']] = None,
                    type_expr: Optional[Any] = None) -> Node:
        """
        Insert a ``call_method`` ``Node`` into the ``Graph``. A ``call_method`` node
        represents a call to a given method on the 0th element of ``args``.

        Args:

            method_name (str): The name of the method to apply to the self argument.
                For example, if args[0] is a ``Node`` representing a ``Tensor``,
                then to call ``relu()`` on that ``Tensor``, pass ``relu`` to ``method_name``.

            args (Optional[Tuple[Argument, ...]]): The positional arguments to be passed
                to the called method. Note that this *should* include a ``self`` argument.

            kwargs (Optional[Dict[str, Argument]]): The keyword arguments to be passed
                to the called method

            type_expr (Optional[Any]): an optional type annotation representing the
                Python type the output of this node will have.

        Returns:

            The newly created and inserted ``call_method`` node.

        .. note::
            The same insertion point and type expression rules apply for this method
            as :meth:`Graph.create_node`.
        """
        return self.create_node('call_method', method_name, args, kwargs, type_expr=type_expr)

    @compatibility(is_backward_compatible=True)
    def call_function(self,
                      the_function: Callable[..., Any],
                      args: Optional[Tuple['Argument', ...]] = None,
                      kwargs: Optional[Dict[str, 'Argument']] = None,
                      type_expr: Optional[Any] = None) -> Node:
        """
        Insert a ``call_function`` ``Node`` into the ``Graph``. A ``call_function`` node
        represents a call to a Python callable, specified by ``the_function``. ``the_function``
        can be

        Args:

            the_function (Callable[..., Any]): The function to be called. Can be any PyTorch
                operator, Python function, or member of the ``builtins`` or ``operator``
                namespaces.

            args (Optional[Tuple[Argument, ...]]): The positional arguments to be passed
                to the called function.

            kwargs (Optional[Dict[str, Argument]]): The keyword arguments to be passed
                to the called function

            type_expr (Optional[Any]): an optional type annotation representing the
                Python type the output of this node will have.

        Returns

            The newly created and inserted ``call_function`` node.

        .. note::
            The same insertion point and type expression rules apply for this method
            as :meth:`Graph.create_node`.
        """
        return self.create_node('call_function', the_function, args, kwargs, type_expr=type_expr)

    @compatibility(is_backward_compatible=True)
    def node_copy(self, node: Node, arg_transform: Callable[[Node], 'Argument'] = lambda x: x) -> Node:
        """
        Copy a node from one graph into another. ``arg_transform`` needs to transform arguments from
        the graph of node to the graph of self. Example::

            # Copying all the nodes in `g` into `new_graph`
            g : torch.fx.Graph = ...
            new_graph = torch.fx.graph()
            value_remap = {}
            for node in g.nodes:
                value_remap[node] = new_graph.node_copy(node, lambda n : value_remap[n])

        Args:

            node (Node): The node to copy into ``self``.

            arg_transform (Callable[[Node], Argument]): A function that transforms
                ``Node`` arguments in node's ``args`` and ``kwargs`` into the
                equivalent argument in ``self``. In the simplest case, this should
                retrieve a value out of a table mapping Nodes in the original
                graph to ``self``.
        """
        args = map_arg(node.args, arg_transform)
        kwargs = map_arg(node.kwargs, arg_transform)
        assert isinstance(args, tuple)
        assert isinstance(kwargs, dict)
        result_node = self.create_node(node.op, node.target, args, kwargs, node.name, node.type)
        result_node.meta = copy.copy(node.meta)
        return result_node

    @compatibility(is_backward_compatible=True)
    def output(self, result: 'Argument', type_expr: Optional[Any] = None):
        """
        Insert an ``output`` ``Node`` into the ``Graph``. An ``output`` node represents
        a ``return`` statement in Python code. ``result`` is the value that should
        be returned.

        Args:

            result (Argument): The value to be returned.

            type_expr (Optional[Any]): an optional type annotation representing the
                Python type the output of this node will have.

        .. note::

            The same insertion point and type expression rules apply for this method
            as ``Graph.create_node``.
        """
        return self.create_node(op='output', target='output', args=(result,), type_expr=type_expr)

    def _target_to_str(self, target : Target) -> str:
        if callable(target):
            op = target.__name__
        else:
            assert isinstance(target, str)
            op = target
            if _is_magic(op):
                op = op[2:-2]
        op = _snake_case(op)
        return op

    @compatibility(is_backward_compatible=True)
    def python_code(self, root_module: str) -> PythonCode:
        """
        Turn this ``Graph`` into valid Python code.

        Args:

            root_module (str): The name of the root module on which to look-up
                qualified name targets. This is usually 'self'.

        Returns:

            A PythonCode object, consisting of two fields:
                src: the Python source code representing the object
                globals: a dictionary of global names in `src` -> the objects that they reference.
        """
        # NOTE: [Graph Namespaces]
        #
        # There are two types of symbols in generated Python source code:
        # locals and globals.
        #   Locals are locally defined by the output of a node in the Graph.
        #   Globals are references to external objects, like functions or types.
        #
        # When generating Python code, we need to make sure to name things
        # appropriately. In particular:
        # - All names should be unique, to avoid weird shadowing bugs.
        # - These names need to be consistent, e.g. a object should always be
        #   referenced by the same name.
        #
        # To do this, we create a new namespace just for this source. All names
        # that get printed must come from this namespace.
        #
        # Why can't we re-use node.name? Because it was generated within the
        # namespace `self._graph_namespace`. In order to provide uniqueness
        # over both locals (node.name) *and* globals, we create a completely
        # new namespace to put all identifiers in.
        namespace = _Namespace()

        # Override Node's repr to generate a valid name within our namespace.
        # Since repr() is designed to produce a valid Python expression, it
        # makes sense to re-use it. This way, it's easy to print something like
        # Tuple[Node, Node] by simply calling repr() on it. Node's __repr__ is
        # implemented cooperatively to allow this.
        def node_repr(n: Node):
            return namespace.create_name(n.name, n)

        @contextmanager
        def override_node_repr(graph: Graph):
            orig_repr_fns = {}
            for node in graph.nodes:
                orig_repr_fns[node] = node._repr_fn
                node._repr_fn = node_repr
            try:
                yield None
            finally:
                # restore the original repr functions
                for node in graph.nodes:
                    node._repr_fn = orig_repr_fns[node]

        with override_node_repr(self):
            return self._python_code(root_module, namespace)

    def _python_code(self, root_module: str, namespace: _Namespace) -> PythonCode:
        free_vars: List[str] = []
        body: List[str] = []
        globals_: Dict[str, Any] = {}
        wrapped_fns: Dict[str, None] = {}

        # Wrap string in list to pass by reference
        maybe_return_annotation : List[str] = ['']

        def add_global(name_hint: str, obj: Any):
            """Add an obj to be tracked as a global.

            We call this for names that reference objects external to the
            Graph, like functions or types.

            Returns: the global name that should be used to reference 'obj' in generated source.
            """
            if _is_from_torch(obj) and obj != torch.device:  # to support registering torch.device
                # HACK: workaround for how torch custom ops are registered. We
                # can't import them like normal modules so they must retain their
                # fully qualified name.
                return _get_qualified_name(obj)

            # normalize the name hint to get a proper identifier
            global_name = namespace.create_name(name_hint, obj)

            if global_name in globals_:
                assert globals_[global_name] is obj
                return global_name
            globals_[global_name] = obj
            return global_name

        # Pre-fill the globals table with registered builtins.
        for name, (_, obj) in _custom_builtins.items():
            add_global(name, obj)

        def type_repr(o : Any):
            if o == ():
                # Empty tuple is used for empty tuple type annotation Tuple[()]
                return '()'

            typename = _type_repr(o)

            # This is a generic type, e.g. typing.List[torch.Tensor]
            if hasattr(o, '__origin__'):
                origin_type = _origin_type_map.get(o.__origin__, o.__origin__)
                origin_typename = add_global(_type_repr(origin_type), origin_type)

                # Assign global names for each of the inner type variables.
                args = [type_repr(arg) for arg in o.__args__]

                return f'{origin_typename}[{",".join(args)}]'

            # Common case: this is a regular module name like 'foo.bar.baz'
            return add_global(typename, o)

        # Run through reverse nodes and record the first instance of a use
        # of a given node. This represents the *last* use of the node in the
        # execution order of the program, which we will use to free unused
        # values
        node_to_last_use : Dict[Node, Node] = {}
        user_to_last_uses : Dict[Node, List[Node]] = {}

        def register_last_uses(n : Node, user : Node):
            if n not in node_to_last_use:
                node_to_last_use[n] = user
                user_to_last_uses.setdefault(user, []).append(n)

        for node in reversed(self.nodes):
            map_arg(node.args, lambda n: register_last_uses(n, node))
            map_arg(node.kwargs, lambda n: register_last_uses(n, node))

        def delete_unused_values(user : Node):
            """
            Delete values after their last use. This ensures that values that are
            not used in the remainder of the code are freed and the memory usage
            of the code is optimal.
            """
            if user.op == 'placeholder':
                return
            if user.op == 'output':
                body.append('\n')
                return
            nodes_to_delete = user_to_last_uses.get(user, [])
            if len(nodes_to_delete):
                to_delete_str = ' = '.join([repr(n) for n in nodes_to_delete] + ['None'])
                body.append(f';  {to_delete_str}\n')
            else:
                body.append('\n')


        def emit_node(node : Node):
            maybe_type_annotation = '' if node.type is None else f' : {type_repr(node.type)}'
            if node.op == 'placeholder':
                assert isinstance(node.target, str)
                maybe_default_arg = '' if not node.args else f' = {repr(node.args[0])}'
                free_vars.append(f'{node.target}{maybe_type_annotation}{maybe_default_arg}')
                raw_name = node.target.replace('*', '')
                if raw_name != repr(node):
                    body.append(f'{repr(node)} = {raw_name}\n')
                return
            elif node.op == 'call_method':
                assert isinstance(node.target, str)
                body.append(
                    f'{repr(node)}{maybe_type_annotation} = {_format_target(repr(node.args[0]), node.target)}'
                    f'({_format_args(node.args[1:], node.kwargs)})')
                return
            elif node.op == 'call_function':
                assert callable(node.target)
                # pretty print operators
                if node.target.__module__ == '_operator' and node.target.__name__ in magic_methods:
                    assert isinstance(node.args, tuple)
                    body.append(f'{repr(node)}{maybe_type_annotation} = '
                                f'{magic_methods[node.target.__name__].format(*(repr(a) for a in node.args))}')
                    return
                qualified_name = _get_qualified_name(node.target)
                global_name = add_global(qualified_name, node.target)
                # special case for getattr: node.args could be 2-argument or 3-argument
                # 2-argument: attribute access; 3-argument: fall through to attrib function call with default value
                if global_name == 'getattr' and \
                   isinstance(node.args, tuple) and \
                   isinstance(node.args[1], str) and \
                   node.args[1].isidentifier() and \
                   len(node.args) == 2:
                    body.append(f'{repr(node)}{maybe_type_annotation} = {_format_target(repr(node.args[0]), node.args[1])}')
                    return
                body.append(f'{repr(node)}{maybe_type_annotation} = {global_name}({_format_args(node.args, node.kwargs)})')
                if node.meta.get('is_wrapped', False):
                    wrapped_fns.setdefault(global_name)
                return
            elif node.op == 'call_module':
                assert isinstance(node.target, str)
                body.append(f'{repr(node)}{maybe_type_annotation} = '
                            f'{_format_target(root_module, node.target)}({_format_args(node.args, node.kwargs)})')
                return
            elif node.op == 'get_attr':
                assert isinstance(node.target, str)
                body.append(f'{repr(node)}{maybe_type_annotation} = {_format_target(root_module, node.target)}')
                return
            elif node.op == 'output':
                if node.type is not None:
                    maybe_return_annotation[0] = f" -> {type_repr(node.type)}"
                if self._pytree_info is None:
                    body.append(f'return {repr(node.args[0])}')
                else:
                    body.append(f'return pytree.tree_unflatten({repr(node.args[0])}, self._out_spec)')
                return
            raise NotImplementedError(f'node: {node.op} {node.target}')

        for node in self.nodes:
            # NOTE: emit_node does not emit a string with newline. It depends
            # on delete_unused_values to append one
            emit_node(node)
            delete_unused_values(node)

        if len(body) == 0:
            # If the Graph has no non-placeholder nodes, no lines for the body
            # have been emitted. To continue to have valid Python code, emit a
            # single pass statement
            body.append('pass\n')
        if self._pytree_info is not None:
            orig_args = self._pytree_info.orig_args
            has_orig_self = (orig_args[0] == 'self')
            if has_orig_self:
                free_vars.insert(0, 'self')
            if len(free_vars) > 0:  # pytree has placeholders in it
                body.insert(0, f"{', '.join(free_vars)}, = fx_pytree.tree_flatten_spec([{', '.join(orig_args)}], self._in_spec)\n")
        else:
            orig_args = free_vars

        if len(wrapped_fns) > 0:
            wrap_name = add_global('wrap', torch.fx.wrap)
            wrap_stmts = '\n'.join([f'{wrap_name}("{name}")' for name in wrapped_fns])
        else:
            wrap_stmts = ''

        # If the original function didn't have self as its first argument, we
        # would have added it.
        if len(orig_args) == 0 or orig_args[0] != 'self':
            orig_args.insert(0, 'self')
        code = ''.join(body)
        code = '\n'.join('    ' + line for line in code.split('\n'))
        fn_code = f"""
{wrap_stmts}

def forward({', '.join(orig_args)}){maybe_return_annotation[0]}:
{code}"""
        return PythonCode(fn_code, globals_)

    def __str__(self) -> str:
        """
        Return a human-readable (not machine-readable) string representation
        of this Graph
        """
        placeholder_names : List[str] = []
        # This is a one-element array just so ``format_node`` can modify the closed
        # over value
        maybe_return_typename : List[str] = ['']

        node_strs = [node.format_node(placeholder_names) for node in self.nodes]
        param_str = ', '.join(placeholder_names)
        s = f'graph({param_str}){maybe_return_typename[0]}:'
        for node_str in node_strs:
            if node_str:
                s += '\n    ' + node_str
        return s

    @compatibility(is_backward_compatible=True)
    def print_tabular(self):
        """
        Prints the intermediate representation of the graph in tabular
        format. Note that this API requires the ``tabulate`` module to be
        installed.
        """
        try:
            from tabulate import tabulate
        except ImportError:
            print("`print_tabular` relies on the library `tabulate`, "
                  "which could not be found on this machine. Run `pip "
                  "install tabulate` to install the library.")
        node_specs = [[n.op, n.name, n.target, n.args, n.kwargs]
                      for n in self.nodes]
        print(tabulate(node_specs,
              headers=['opcode', 'name', 'target', 'args', 'kwargs']))

    @compatibility(is_backward_compatible=True)
    def lint(self):
        """
        Runs various checks on this Graph to make sure it is well-formed. In
        particular:
        - Checks Nodes have correct ownership (owned by this graph)
        - Checks Nodes appear in topological order
        - If this Graph has an owning GraphModule, checks that targets
        exist in that GraphModule
        """

        # Check topo order
        def check_arg(arg : Node, n : Optional[Node] = None) -> None:
            context_str = f' of Node \'{n}\' ' if n else ' '
            if arg.graph is not self:
                raise RuntimeError(f'Argument \'{arg}\'{context_str}does not belong to this Graph, '
                                   f'but was used as an argument! If you are copying nodes from another graph, make '
                                   f'sure to use ``arg_transform`` on node_copy() to remap values\n{self}')
            if arg not in seen_values:
                raise RuntimeError(f'Argument \'{arg}\'{context_str}was used before it has been '
                                   f'defined! Please check that Nodes in the graph are topologically ordered\n{self}')

        seen_names : Set[str] = set()
        seen_values : Set[Node] = set()
        for node in self.nodes:
            if node.op not in ['placeholder', 'call_method', 'call_module', 'call_function', 'get_attr', 'output']:
                raise RuntimeError(f'Node {node} had unknown opcode {node.op}!')
            if node.graph is not self:
                raise RuntimeError(f'Node \'{node}\' does not belong to this Graph!')
            map_arg(node.args, lambda arg: check_arg(arg, node))
            map_arg(node.kwargs, lambda arg: check_arg(arg, node))
            seen_values.add(node)

            if node.name in seen_names:
                raise RuntimeError(f'Node redefined name {node.name}!')
            seen_names.add(node.name)

        # Check targets are legit
        if self.owning_module:
            for node in self.nodes:
                if node.op == 'call_function':
                    if not callable(node.target):
                        raise ValueError(f'Node {node} target {node.target} has type {torch.typename(node.target)} but '
                                         'a Callable is expected')
                else:
                    if not isinstance(node.target, str):
                        raise ValueError(f'Node {node} target {node.target} has type {torch.typename(node.target)} but '
                                         'a str is expected')
                if node.op in ['get_attr', 'call_module']:
                    target_atoms = node.target.split('.')
                    m_itr = self.owning_module
                    for i, atom in enumerate(target_atoms):
                        new_m_itr = getattr(m_itr, atom, None)
                        seen_qualname = '.'.join(target_atoms[:i])
                        if new_m_itr is None:
                            raise RuntimeError(f'Node {node} target {node.target} references nonexistent attribute '
                                               f'{atom} of {seen_qualname}')
                        if (node.op == "call_module"
                                and not isinstance(new_m_itr, torch.nn.Module)):
                            raise RuntimeError(f'Node {node} target {node.target} {atom} of {seen_qualname} does '
                                               'not reference an nn.Module')
                        elif (node.op == "get_attr"
                              and not isinstance(new_m_itr, torch.nn.Module)
                              and not isinstance(new_m_itr, torch.nn.Parameter)
                              and atom not in m_itr._buffers):
                            warnings.warn(f'Node {node} target {node.target} {atom} of {seen_qualname} does '
                                          'not reference an nn.Module, nn.Parameter, or buffer, which is '
                                          'what \'get_attr\' Nodes typically target')
                        else:
                            m_itr = new_m_itr

    @compatibility(is_backward_compatible=True)
    def eliminate_dead_code(self):
        """
        Remove all dead code from the graph, based on each node's number of
        users, and whether the nodes have any side effects. The graph must be
        topologically sorted before calling.

        Returns:
          bool: Whether the graph was changed as a result of the pass.

        Example:

        Before dead code is eliminated, `a` from `a = x + 1` below has no users
        and thus can be eliminated from the graph without having an effect.

        .. code-block:: python

            def forward(self, x):
                a = x + 1
                return x + self.attr_1

        After dead code is eliminated, `a = x + 1` has been removed, and the rest
        of `forward` remains.

        .. code-block:: python

            def forward(self, x):
                return x + self.attr_1
        """
        # Lint the graph first to make sure its topologically sorted, otherwise
        # DCE below will not behave as expected.
        self.lint()

        # Reverse iterate so that when we remove a node, any nodes used as an
        # input to that node have an updated user count that no longer reflects
        # the removed node.
        changed = False
        for node in reversed(self.nodes):
            if not node.is_impure() and len(node.users) == 0:
                self.erase_node(node)
                changed = True

        return changed


reflectable_magic_methods = {
    'add': '{} + {}',
    'sub': '{} - {}',
    'mul': '{} * {}',
    'floordiv': '{} // {}',
    'truediv': '{} / {}',
    'div': '{} / {}',
    'mod': '{} % {}',
    'pow': '{} ** {}',
    'lshift': '{} << {}',
    'rshift': '{} >> {}',
    'and_': '{} & {}',
    'or_': '{} | {}',
    'xor': '{} ^ {}',
    'getitem': '{}[{}]',
    'matmul': '{} @ {}',
}

magic_methods = dict({
    'eq': '{} == {}',
    'ne': '{} != {}',
    'lt': '{} < {}',
    'gt': '{} > {}',
    'le': '{} <= {}',
    'ge': '{} >= {}',
    'pos': '+{}',
    'neg': '-{}',
    'invert': '~{}'}, **reflectable_magic_methods)<|MERGE_RESOLUTION|>--- conflicted
+++ resolved
@@ -288,11 +288,8 @@
 
     For the semantics of operations represented in the ``Graph``, please see :class:`Node`.
     """
-<<<<<<< HEAD
-=======
-
-    @compatibility(is_backward_compatible=True)
->>>>>>> fccaa4a3
+
+    @compatibility(is_backward_compatible=True)
     def __init__(self, owning_module: Optional["GraphModule"] = None, tracer_cls: Optional[Type["Tracer"]] = None):
         """
         Construct an empty Graph.
