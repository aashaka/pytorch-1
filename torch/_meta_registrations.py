import torch
from torch import Tensor
from torch._prims import utils
from torch._prims.utils import (
    ELEMENTWISE_TYPE_PROMOTION_KIND,
    check,
    elementwise_dtypes,
)
from torch._prims.wrappers import out_wrapper_multi, out_wrapper
from torch.utils._pytree import tree_map

from typing import List, Optional
aten = torch.ops.aten

meta_lib = torch.library.Library("aten", "IMPL", "Meta")
meta_funcs = {}
def register_meta(op):
    def wrapper(f):
        def add_func(op):
            meta_funcs[op] = f
            name = op.__name__ if op._overloadname != 'default' else op.overloadpacket.__name__
            meta_lib.impl(name, f)
        tree_map(add_func, op)
        return f
    return wrapper


def toRealValueType(dtype):
    from_complex = {
        torch.complex32: torch.half,
        torch.cfloat: torch.float,
        torch.cdouble: torch.double,
    }
    return from_complex.get(dtype, dtype)


<<<<<<< HEAD
=======
@torch.library.impl(meta_lib, "_fft_c2c")
def meta_fft_c2c(self, dim, normalization, forward):
    assert self.dtype.is_complex
    return self.new_empty(self.size())


@torch.library.impl(meta_lib, "_fft_r2c")
def meta_fft_r2c(self, dim, normalization, onesided):
    assert self.dtype.is_floating_point
    output_sizes = list(self.size())

    if onesided:
        last_dim = dim[-1]
        last_dim_halfsize = (output_sizes[last_dim] // 2) + 1
        output_sizes[last_dim] = last_dim_halfsize

    return self.new_empty(
        output_sizes, dtype=utils.corresponding_complex_dtype(self.dtype)
    )


@torch.library.impl(meta_lib, "_fft_c2r.out")
@torch.library.impl(meta_lib, "_fft_c2r")
@out_wrapper
def meta_fft_c2r(self, dim, normalization, lastdim):
    assert self.dtype.is_complex
    output_sizes = list(self.size())
    output_sizes[dim[-1]] = lastdim
    return self.new_empty(output_sizes, dtype=toRealValueType(self.dtype))


@torch.library.impl(meta_lib, "conj_physical.out")
def meta_conj_physical_out(self, out):
    return torch._resize_output_(out, self.size(), self.device)


>>>>>>> 436e7aca
# Implementations below are taken from https://github.com/albanD/subclass_zoo/blob/main/python_meta_tensor.py
@register_meta(aten.index_select.default)
def meta_index_select(self, dim, index):
    result_size = list(self.size())
    if self.dim() > 0:
        result_size[dim] = index.numel()
    return self.new_empty(result_size)

<<<<<<< HEAD
@register_meta(aten.index_select.out)
=======

@torch.library.impl(meta_lib, "index_select.out")
>>>>>>> 436e7aca
def meta_index_select_out(self, dim, index, out):
    torch._resize_output_(out, self.size(), self.device)
    return out.copy_(torch.index_select(self, dim, index))

<<<<<<< HEAD
@register_meta(aten.max.default)
def meta_max(self):
    return self.new_empty(())

@register_meta(aten.min.default)
def meta_min(self):
    return self.new_empty(())

@register_meta(aten.sum.default)
def sum_meta(x):
    return x.new_empty(())

@register_meta(aten.expand.SymInt)
def expand_symint_meta(a, size, implicit=False):
    return a.new_empty(size)
=======

@torch.library.impl(meta_lib, "max")
def meta_max(self):
    return self.new_empty(())


@torch.library.impl(meta_lib, "min")
def meta_min(self):
    return self.new_empty(())


@torch.library.impl(meta_lib, "angle")
def meta_angle(self):
    _, result_dtype = elementwise_dtypes(
        self, type_promotion_kind=ELEMENTWISE_TYPE_PROMOTION_KIND.INT_TO_FLOAT
    )
    return self.new_empty(self.size(), dtype=result_dtype)


@torch.library.impl(meta_lib, "angle.out")
def meta_angle_out(self, out):
    torch._resize_output_(out, self.size(), self.device)
    return out.copy_(torch.angle(self))

>>>>>>> 436e7aca

def squareCheckInputs(self, f_name):
    assert (
        self.dim() >= 2
    ), f"{f_name}: The input tensor must have at least 2 dimensions."
    assert self.size(-1) == self.size(
        -2
    ), f"{f_name}: A must be batches of square matrices, but they are {self.size(-2)} by {self.size(-1)} matrices"


def checkUplo(uplo: str):
    uplo_uppercase = uplo.upper()
    assert (
        len(uplo) == 1 and uplo_uppercase == "U" or uplo_uppercase == "L"
    ), f"Expected UPLO argument to be 'L' or 'U', but got {uplo}"


@register_meta(aten.linalg_eigh.default)
def meta_linalg_eigh(self, uplo="L"):
    squareCheckInputs(self, "linalg_eigh")
    checkUplo(uplo)
    real_dtype = toRealValueType(self.dtype)
    assert self.dim() >= 2
    values = self.new_empty(self.shape, dtype=real_dtype)
    values.transpose_(-2, -1)
    vectors = self.new_empty(self.shape[:-1])
    return (values, vectors)


<<<<<<< HEAD
@register_meta(aten.reflection_pad2d.default)
=======
@torch.library.impl(meta_lib, "reflection_pad2d")
>>>>>>> 436e7aca
def meta_pad2d(self, padding):
    valid_dims = self.size(1) != 0 and self.size(2) != 0
    check(
        (self.ndim == 3 and valid_dims)
        or (self.ndim == 4 and valid_dims and self.size(3) != 0),
        lambda: f"3D or 4D (batch mode) tensor expected for input, but got: {self}",
    )
    if self.ndim == 4:
        nbatch, nplane, input_h, input_w = self.shape
    else:
        nbatch = 1
        nplane, input_h, input_w = self.shape

    pad_l, pad_r, pad_t, pad_b = padding

    output_h = input_h + pad_t + pad_b
    output_w = input_w + pad_l + pad_r

    if self.ndim == 3:
        return self.new_empty((nplane, output_h, output_w))
    else:
        return self.new_empty((nbatch, nplane, output_h, output_w))

<<<<<<< HEAD
@register_meta(aten.dot.default)
=======

@torch.library.impl(meta_lib, "dot")
>>>>>>> 436e7aca
def meta_dot(self, tensor):
    check(
        self.dim() == 1 and tensor.dim() == 1,
        lambda: f"1D tensors expected, but got {self.dim()}D and {tensor.dim()}D tensors",
    )
    return self.new_empty(())


def _compute_reduction_shape(self, dims, keepdim):
    if keepdim:
        return tuple(self.shape[i] if i not in dims else 1 for i in range(self.ndim))

    return utils.compute_reduction_output_shape(self.shape, dims)


@torch.library.impl(meta_lib, "var_mean.correction")
def meta_var_mean_correction(self, dim, *, correction, keepdim=False):
    dim = utils.reduction_dims(self.shape, dim)
    output_shape = _compute_reduction_shape(self, dim, keepdim)
    result1 = self.new_empty(output_shape, dtype=toRealValueType(self.dtype))
    result2 = self.new_empty(output_shape)
    return result1, result2


@torch.library.impl(meta_lib, "inverse")
def meta_inverse(self):
    # Bug: https://github.com/pytorch/pytorch/issues/77498
    if self.numel() == 0:
        return torch.empty_like(self)
    r = self.new_empty(self.shape)
    r.transpose_(-2, -1)
    return r


@torch.library.impl(meta_lib, "bernoulli.out")
def meta_bernoulli(self, *, generator=None, out):
    torch._resize_output_(out, self.size(), self.device)
    return out


@torch.library.impl(meta_lib, "_adaptive_avg_pool2d")
def meta_adaptive_avg_pool2d(self, output_size):
    check(
        self.ndim == 3 or self.ndim == 4,
        lambda: f"Expected 3D or 4D tensor, but got {self.shape}",
    )
    return self.new_empty(self.shape[:-2] + tuple(output_size))


@torch.library.impl(meta_lib, "_adaptive_avg_pool3d")
def meta_adaptive_avg_pool3d(self, output_size):
    check(
        self.ndim == 4 or self.ndim == 5,
        lambda: f"Expected 4D or 5D tensor, but got {self.shape}",
    )
    return self.new_empty(self.shape[:-3] + tuple(output_size))


@torch.library.impl(meta_lib, "repeat_interleave.Tensor")
def meta_repeat_interleave_Tensor(repeats, output_size=None):
    if output_size is None:
        raise RuntimeError("cannot repeat_interleave a meta tensor without output_size")
    return repeats.new_empty(output_size)

<<<<<<< HEAD
@torch.library.impl(meta_lib, "_linalg_qr_helper")
def meta_linalg_qr_helper(input, mode):
    if mode == "reduced":
        compute_q = True
        reduced_mode = True
    elif mode == "complete":
        compute_q = True
        reduced_mode = False
    elif mode == "r":
        compute_q = False
        reduced_mode = True
    else:
        raise RuntimeError(f"qr received unrecognized mode {mode}")
    check(input.ndim >= 2, lambda: f"expected matrix or batch of matrices, but got {input.ndim}-D tensor")
    check(
        utils.is_float_dtype(input.dtype) or utils.is_complex_dtype(input.dtype),
        lambda: f"expected float or complex tensor, but got {input.dtype}"
    )
    m = input.size(-2)
    n = input.size(-1)
    mn = min(m, n)
    if compute_q:
        Qt_shape = list(input.size())
        Qt_shape[-2] = mn if reduced_mode else m
        Qt_shape[-1] = m
        Q = input.new_empty(Qt_shape)
        Q.transpose_(-2, -1)
    else:
        Q = input.new_empty(0)
    Rt_shape = list(input.size())
    Rt_shape[-2] = n
    Rt_shape[-1] = mn if reduced_mode or not compute_q else m
    R = input.new_empty(Rt_shape)
    R.transpose_(-2, -1)
    return (Q, R)

@register_meta(aten.index.Tensor)
=======

# Leaving this function around because a python implementation
# of indexing shape inference is useful,
# but not registering it to the dispatcher because we already
# get shape inference through structured kernels
>>>>>>> 436e7aca
def meta_index_Tensor(self, indices):
    check(indices, lambda: "at least one index must be provided")
    # aten::index is the internal advanced indexing implementation
    # checkIndexTensorTypes and expandTensors
    result: List[Optional[Tensor]] = []
    for i, index in enumerate(indices):
        if index is not None:
            check(
                index.dtype in [torch.long, torch.int8, torch.bool],
                lambda: "tensors used as indices must be long, byte or bool tensors",
            )
            if index.dtype in [torch.int8, torch.bool]:
                nonzero = index.nonzero()
                k = len(result)
                check(
                    k + index.ndim <= self.ndim,
                    lambda: f"too many indices for tensor of dimension {self.ndim}",
                    IndexError,
                )
                for j in range(index.ndim):
                    check(
                        index.shape[j] == self.shape[k + j],
                        lambda: f"The shape of the mask {index.shape} at index {i} "
                        f"does not match the shape of the indexed tensor {self.shape} at index {k + j}",
                        IndexError,
                    )
                    result.append(nonzero.select(1, j))
            else:
                result.append(index)
        else:
            result.append(index)
    indices = result
    check(
        len(indices) <= self.ndim,
        lambda: f"too many indices for tensor of dimension {self.ndim} (got {len(indices)})",
    )
    # expand_outplace
    import torch._refs as refs  # avoid import cycle in mypy

    indices = list(refs._maybe_broadcast(*indices))
    # add missing null tensors
    while len(indices) < self.ndim:
        indices.append(None)

    # hasContiguousSubspace
    #   true if all non-null tensors are adjacent
    # See:
    # https://numpy.org/doc/stable/user/basics.indexing.html#combining-advanced-and-basic-indexing
    # https://stackoverflow.com/questions/53841497/why-does-numpy-mixed-basic-advanced-indexing-depend-on-slice-adjacency
    state = 0
    has_contiguous_subspace = False
    for index in indices:
        if state == 0:
            if index is not None:
                state = 1
        elif state == 1:
            if index is None:
                state = 2
        else:
            if index is not None:
                break
    else:
        has_contiguous_subspace = True

    # transposeToFront
    # This is the logic that causes the newly inserted dimensions to show up
    # at the beginning of the tensor, if they're not contiguous
    if not has_contiguous_subspace:
        dims = []
        transposed_indices = []
        for i, index in enumerate(indices):
            if index is not None:
                dims.append(i)
                transposed_indices.append(index)
        for i, index in enumerate(indices):
            if index is None:
                dims.append(i)
                transposed_indices.append(index)
        self = self.permute(dims)
        indices = transposed_indices

    # AdvancedIndex::AdvancedIndex
    # Now we can assume the indices have contiguous subspace
    # This is simplified from AdvancedIndex which goes to more effort
    # to put the input and indices in a form so that TensorIterator can
    # take them.  If we write a ref for this, probably that logic should
    # get implemented
    before_shape: List[int] = []
    after_shape: List[int] = []
    replacement_shape: List[int] = []
    for dim, index in enumerate(indices):
        if index is None:
            if replacement_shape:
                after_shape.append(self.shape[dim])
            else:
                before_shape.append(self.shape[dim])
        else:
            replacement_shape = list(index.shape)
    return self.new_empty(before_shape + replacement_shape + after_shape)


@out_wrapper_multi("L", "info")
def meta_linalg_cholesky_ex(input, upper=False, check_errors=False):
    check(
        input.ndim >= 2,
        lambda: f"expected matrix or batch of matrices, but got {input.ndim}-D tensor",
    )
    check(
        utils.is_float_dtype(input.dtype) or utils.is_complex_dtype(input.dtype),
        lambda: f"expected float or complex tensor, but got {input.dtype}",
    )
    check(
        input.size(-1) == input.size(-2),
        lambda: f"expected square matrix but got {input.shape}",
    )
    L = input.new_empty(input.size())
    L.transpose_(-2, -1)
    info_sizes = input.size()[:-2]
    info = input.new_empty(info_sizes, dtype=torch.int)
    return L, info


torch.library.impl(meta_lib, "linalg_cholesky_ex")(meta_linalg_cholesky_ex)
torch.library.impl(meta_lib, "linalg_cholesky_ex.L")(meta_linalg_cholesky_ex)


@torch.library.impl(meta_lib, "addbmm")
@torch.library.impl(meta_lib, "addbmm.out")
@out_wrapper
def meta_addbmm(self, batch1, batch2, *, beta=1, alpha=1):
    dim1 = batch1.size(1)
    dim2 = batch2.size(2)
    self = self.expand((dim1, dim2))
    check(batch1.dim() == 3, lambda: "batch1 must be a 3D tensor")
    check(batch2.dim() == 3, lambda: "batch2 must be a 3D tensor")
    check(
        batch1.size(0) == batch2.size(0),
        lambda: f"batch1 and batch2 must have same number of batches, got {batch1.size(0)} and {batch2.size(0)}",
    )
    check(
        batch1.size(2) == batch2.size(1),
        lambda: (
            f"Incompatible matrix sizes for bmm ({batch1.size(1)}x{batch1.size(2)} "
            f"and {batch2.size(1)}x{batch2.size(2)})"
        ),
    )
    check(
        self.size(0) == dim1 and self.size(1) == dim2,
        lambda: "self tensor does not match matmul output shape",
    )
    return self.new_empty(self.size())


@torch.library.impl(meta_lib, "_cdist_forward")
def meta_cdist_forward(x1, x2, p, compute_mode):
    check(
        x1.dim() >= 2,
        lambda: f"cdist only supports at least 2D tensors, X1 got: {x1.dim()}D",
    )
    check(
        x2.dim() >= 2,
        lambda: f"cdist only supports at least 2D tensors, X2 got: {x2.dim()}D",
    )
    check(
        x1.size(-1) == x2.size(-1),
        lambda: f"X1 and X2 must have the same number of columns. X1: {x1.size(-1)} X2: {x2.size(-1)}",
    )
    check(
        utils.is_float_dtype(x1.dtype),
        lambda: "cdist only supports floating-point dtypes, X1 got: {x1.dtype}",
    )
    check(
        utils.is_float_dtype(x2.dtype),
        lambda: "cdist only supports floating-point dtypes, X2 got: {x2.dtype}",
    )
    check(p >= 0, lambda: "cdist only supports non-negative p values")
    check(
        compute_mode >= 0 and compute_mode <= 2,
        lambda: f"possible modes: 0, 1, 2, but was: {compute_mode}",
    )
    r1 = x1.size(-2)
    r2 = x2.size(-2)
    batch_tensor1 = x1.shape[:-2]
    batch_tensor2 = x2.shape[:-2]
    output_shape = list(torch.broadcast_shapes(batch_tensor1, batch_tensor2))
    output_shape.extend([r1, r2])
    return x1.new_empty(output_shape)


@torch.library.impl(meta_lib, "_embedding_bag")
def meta_embedding_bag(
    weight,
    indices,
    offsets,
    scale_grad_by_freq=False,
    mode=0,
    sparse=False,
    per_sample_weights=None,
    include_last_offset=False,
    padding_idx=-1,
):
    check(
        indices.dtype in (torch.long, torch.int),
        lambda: f"expected indices to be long or int, got {indices.dtype}",
    )
    check(
        offsets.dtype in (torch.long, torch.int),
        lambda: f"expected offsets to be long or int, got {offsets.dtype}",
    )
    check(
        utils.is_float_dtype(weight.dtype),
        lambda: f"expected weight to be floating point type, got {weight.dtype}",
    )

    num_bags = offsets.size(0)
    if include_last_offset:
        check(
            num_bags >= 1, lambda: "include_last_offset: numBags should be at least 1"
        )
        num_bags -= 1

    output = weight.new_empty(num_bags, weight.size(1))
    MODE_SUM, MODE_MEAN, MODE_MAX = range(3)

    if per_sample_weights is not None:
        check(
            mode == MODE_SUM,
            lambda: "embedding_bag: per_sample_weights only supported with mode='sum'",
        )
        check(
            per_sample_weights.dtype == weight.dtype,
            lambda: f"expected weight ({weight.dtype}) and per_sample_weights ({per_sample_weights.dtype}) to have same dtype",
        )
        check(
            per_sample_weights.ndim == 1,
            lambda: f"expected per_sample_weights to be 1D tensor, got {per_sample_weights.ndim}D",
        )
        check(
            per_sample_weights.numel() == indices.numel(),
            lambda: (
                f"expected per_sample_weights.numel() ({per_sample_weights.numel()} "
                f"to be the same as indices.numel() ({indices.numel()})"
            ),
        )

    def is_fast_path_index_select_scale(src, scale, output, padding_idx):
        return (
            is_fast_path_index_select(src, output, padding_idx) and scale.stride(0) == 1
        )

    def is_fast_path_index_select(src, output, padding_idx):
        return (
            (src.dtype == torch.float or src.dtype == torch.half)
            and src.stride(1) == 1
            and output.stride(1) == 1
            and padding_idx < 0
        )

    def is_fast_path(src, scale, output, padding_idx):
        if scale is not None:
            return is_fast_path_index_select_scale(src, scale, output, padding_idx)
        else:
            return is_fast_path_index_select(src, output, padding_idx)

    if offsets.device.type != "cpu":
        offset2bag = indices.new_empty(indices.size(0))
        bag_size = indices.new_empty(offsets.size())
        if mode == MODE_MAX:
            max_indices = indices.new_empty(num_bags, weight.size(1))
        else:
            max_indices = indices.new_empty(0)
    else:
        fast_path_sum = is_fast_path(weight, per_sample_weights, output, padding_idx)
        if mode == MODE_MEAN or mode == MODE_MAX or not fast_path_sum:
            offset2bag = offsets.new_empty(indices.size(0))
        else:
            offset2bag = offsets.new_empty(0)
        bag_size = offsets.new_empty(num_bags)
        max_indices = offsets.new_empty(bag_size.size())
    return output, offset2bag, bag_size, max_indices


@torch.library.impl(meta_lib, "diag")
@torch.library.impl(meta_lib, "diag.out")
@out_wrapper
def meta_diag(self, dim=0):
    check(self.dim() in (1, 2), lambda: "matrix or a vector expected")
    if self.dim() == 1:
        sz = self.size(0) + abs(dim)
        return self.new_empty((sz, sz))

    # case: dim is 2
    if dim >= 0:
        sz = min(self.size(0), self.size(1) - dim)
    else:
        sz = min(self.size(0) + dim, self.size(1))
    return self.new_empty((sz,))


@torch.library.impl(meta_lib, "_embedding_bag_forward_only")
def meta_embedding_bag_forward_only(weight, indices, offsets, *args):
    output, offset2bag, bag_size, max_indices = meta_embedding_bag(
        weight, indices, offsets, *args
    )
    if offsets.device.type == "cpu":
        bag_size = offsets.new_empty(offsets.size())
    return output, offset2bag, bag_size, max_indices


def _get_reduction_dtype(input, dtype, promote_int_to_long=True):
    # if specified, dtype takes precedence
    if dtype:
        return dtype

    if input.dtype.is_floating_point or input.dtype.is_complex:
        return input.dtype
    elif promote_int_to_long:
        return torch.long

    return input.dtype


@torch.library.impl(meta_lib, "nansum")
@torch.library.impl(meta_lib, "nansum.out")
@out_wrapper
def meta_nansum(input, dims=None, keepdim=False, *, dtype=None):
    output_dtype = _get_reduction_dtype(input, dtype, promote_int_to_long=True)
    dims = utils.reduction_dims(input.shape, dims)
    output_shape = _compute_reduction_shape(input, dims, keepdim)
    return input.new_empty(output_shape, dtype=output_dtype)


@torch.library.impl(meta_lib, "nanmedian")
def meta_nanmedian(input):
    output_shape = utils.compute_reduction_output_shape(
        input.shape, tuple(range(input.dim()))
    )
    return input.new_empty(output_shape)


@torch.library.impl(meta_lib, "nanmedian.dim_values")
@torch.library.impl(meta_lib, "nanmedian.dim")
@out_wrapper_multi("values", "indices")
def meta_nanmedian_dim(input, dim=-1, keepdim=False):
    dim = utils.reduction_dims(input.shape, (dim,))
    output_shape = _compute_reduction_shape(input, dim, keepdim)
    return input.new_empty(output_shape), input.new_empty(
        output_shape, dtype=torch.long
    )<|MERGE_RESOLUTION|>--- conflicted
+++ resolved
@@ -14,12 +14,13 @@
 
 meta_lib = torch.library.Library("aten", "IMPL", "Meta")
 meta_funcs = {}
-def register_meta(op):
+def register_meta(op, register_dispatcher=True):
     def wrapper(f):
         def add_func(op):
             meta_funcs[op] = f
-            name = op.__name__ if op._overloadname != 'default' else op.overloadpacket.__name__
-            meta_lib.impl(name, f)
+            if register_dispatcher:
+                name = op.__name__ if op._overloadname != 'default' else op.overloadpacket.__name__
+                meta_lib.impl(name, f)
         tree_map(add_func, op)
         return f
     return wrapper
@@ -34,8 +35,6 @@
     return from_complex.get(dtype, dtype)
 
 
-<<<<<<< HEAD
-=======
 @torch.library.impl(meta_lib, "_fft_c2c")
 def meta_fft_c2c(self, dim, normalization, forward):
     assert self.dtype.is_complex
@@ -72,7 +71,6 @@
     return torch._resize_output_(out, self.size(), self.device)
 
 
->>>>>>> 436e7aca
 # Implementations below are taken from https://github.com/albanD/subclass_zoo/blob/main/python_meta_tensor.py
 @register_meta(aten.index_select.default)
 def meta_index_select(self, dim, index):
@@ -81,45 +79,26 @@
         result_size[dim] = index.numel()
     return self.new_empty(result_size)
 
-<<<<<<< HEAD
 @register_meta(aten.index_select.out)
-=======
-
-@torch.library.impl(meta_lib, "index_select.out")
->>>>>>> 436e7aca
 def meta_index_select_out(self, dim, index, out):
     torch._resize_output_(out, self.size(), self.device)
     return out.copy_(torch.index_select(self, dim, index))
 
-<<<<<<< HEAD
+@register_meta(aten.sum.default)
+def meta_max(self):
+    return self.new_empty(())
+
 @register_meta(aten.max.default)
 def meta_max(self):
     return self.new_empty(())
 
+
 @register_meta(aten.min.default)
 def meta_min(self):
     return self.new_empty(())
 
-@register_meta(aten.sum.default)
-def sum_meta(x):
-    return x.new_empty(())
-
-@register_meta(aten.expand.SymInt)
-def expand_symint_meta(a, size, implicit=False):
-    return a.new_empty(size)
-=======
-
-@torch.library.impl(meta_lib, "max")
-def meta_max(self):
-    return self.new_empty(())
-
-
-@torch.library.impl(meta_lib, "min")
-def meta_min(self):
-    return self.new_empty(())
-
-
-@torch.library.impl(meta_lib, "angle")
+
+@register_meta(aten.angle.default)
 def meta_angle(self):
     _, result_dtype = elementwise_dtypes(
         self, type_promotion_kind=ELEMENTWISE_TYPE_PROMOTION_KIND.INT_TO_FLOAT
@@ -127,12 +106,11 @@
     return self.new_empty(self.size(), dtype=result_dtype)
 
 
-@torch.library.impl(meta_lib, "angle.out")
+@register_meta(aten.angle.out)
 def meta_angle_out(self, out):
     torch._resize_output_(out, self.size(), self.device)
     return out.copy_(torch.angle(self))
 
->>>>>>> 436e7aca
 
 def squareCheckInputs(self, f_name):
     assert (
@@ -162,11 +140,7 @@
     return (values, vectors)
 
 
-<<<<<<< HEAD
 @register_meta(aten.reflection_pad2d.default)
-=======
-@torch.library.impl(meta_lib, "reflection_pad2d")
->>>>>>> 436e7aca
 def meta_pad2d(self, padding):
     valid_dims = self.size(1) != 0 and self.size(2) != 0
     check(
@@ -190,12 +164,7 @@
     else:
         return self.new_empty((nbatch, nplane, output_h, output_w))
 
-<<<<<<< HEAD
 @register_meta(aten.dot.default)
-=======
-
-@torch.library.impl(meta_lib, "dot")
->>>>>>> 436e7aca
 def meta_dot(self, tensor):
     check(
         self.dim() == 1 and tensor.dim() == 1,
@@ -260,51 +229,8 @@
         raise RuntimeError("cannot repeat_interleave a meta tensor without output_size")
     return repeats.new_empty(output_size)
 
-<<<<<<< HEAD
-@torch.library.impl(meta_lib, "_linalg_qr_helper")
-def meta_linalg_qr_helper(input, mode):
-    if mode == "reduced":
-        compute_q = True
-        reduced_mode = True
-    elif mode == "complete":
-        compute_q = True
-        reduced_mode = False
-    elif mode == "r":
-        compute_q = False
-        reduced_mode = True
-    else:
-        raise RuntimeError(f"qr received unrecognized mode {mode}")
-    check(input.ndim >= 2, lambda: f"expected matrix or batch of matrices, but got {input.ndim}-D tensor")
-    check(
-        utils.is_float_dtype(input.dtype) or utils.is_complex_dtype(input.dtype),
-        lambda: f"expected float or complex tensor, but got {input.dtype}"
-    )
-    m = input.size(-2)
-    n = input.size(-1)
-    mn = min(m, n)
-    if compute_q:
-        Qt_shape = list(input.size())
-        Qt_shape[-2] = mn if reduced_mode else m
-        Qt_shape[-1] = m
-        Q = input.new_empty(Qt_shape)
-        Q.transpose_(-2, -1)
-    else:
-        Q = input.new_empty(0)
-    Rt_shape = list(input.size())
-    Rt_shape[-2] = n
-    Rt_shape[-1] = mn if reduced_mode or not compute_q else m
-    R = input.new_empty(Rt_shape)
-    R.transpose_(-2, -1)
-    return (Q, R)
-
-@register_meta(aten.index.Tensor)
-=======
-
-# Leaving this function around because a python implementation
-# of indexing shape inference is useful,
-# but not registering it to the dispatcher because we already
-# get shape inference through structured kernels
->>>>>>> 436e7aca
+
+@register_meta(aten.index.Tensor, register_dispatcher=False)
 def meta_index_Tensor(self, indices):
     check(indices, lambda: "at least one index must be provided")
     # aten::index is the internal advanced indexing implementation
