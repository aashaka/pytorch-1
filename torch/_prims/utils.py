from __future__ import annotations

from typing import Any, Union, Sequence, Optional, Tuple, List, Callable, Type
from enum import Enum
from functools import reduce, cmp_to_key
import operator
from torch._subclasses.fake_tensor import FakeTensor

import torch

# nvFuser imports are conditional on CUDA being available
if torch.cuda.is_available():
    from torch._C._nvfuser import DataType  # type: ignore[import]

    _torch_dtype_to_nvfuser_dtype_map = {
        torch.cdouble: DataType.ComplexDouble,
        torch.cfloat: DataType.ComplexFloat,
        torch.double: DataType.Double,
        torch.float: DataType.Float,
        torch.half: DataType.Half,
        torch.bfloat16: DataType.BFloat16,
        torch.long: DataType.Int,
        torch.int: DataType.Int32,
        torch.bool: DataType.Bool,
    }
else:
    _torch_dtype_to_nvfuser_dtype_map = {}


def getnvFuserDtype(dtype: torch.dtype):
    """
    Translates from torch.dtype to nvFuser's DataType enum
    """
    return _torch_dtype_to_nvfuser_dtype_map[dtype]


ShapeType = Union[torch.Size, List[int], Tuple[int, ...]]
StrideType = Union[List[int], Tuple[int, ...]]
DimsType = Union[int, List[int], Tuple[int, ...]]
DimsSequenceType = Union[List[int], Tuple[int, ...]]
NumberType = Union[bool, int, float, complex]
Number = (bool, int, float, complex)
DeviceLikeType = Union[str, torch.device]


torch_function_passthrough = {
    torch.Tensor.ndim.__get__,  # type: ignore[attr-defined]
    torch.Tensor.numel,
    torch.Tensor.stride,
    torch.Tensor.dtype.__get__,  # type: ignore[attr-defined]
    torch.Tensor.shape.__get__,  # type: ignore[attr-defined]
    torch.Tensor.device.__get__,  # type: ignore[attr-defined]
    # For TorchRefsMode only
    torch.Tensor.__format__,
    torch.Tensor.__repr__,
}


TensorLikeType = torch.Tensor
TensorLike = torch.Tensor
TensorSequenceType = Union[List[TensorLikeType], Tuple[TensorLikeType, ...]]
TensorOrNumberLikeType = Union[TensorLikeType, NumberType]


def TensorMeta(
    tensorlike: Optional[Union[NumberType, torch.Tensor]] = None,
    *,
    shape: Optional[ShapeType] = None,
    strides: Optional[StrideType] = None,
    dtype: Optional[torch.dtype] = None,
    device: Optional[Union[torch.device, str]] = None,
):
    if isinstance(tensorlike, Number):
        assert not shape and (shape is None or isinstance(shape, Sequence))
        assert not strides and (strides is None or isinstance(strides, Sequence))
        inferred_shape: Tuple[int, ...] = ()
        inferred_strides: Tuple[int, ...] = ()
        inferred_dtype = type_to_dtype(type(tensorlike))
        inferred_device = torch.device("cpu")
        # TODO: This looks wrong, a number that is wrapped into a tensor
        # needs to behave differently than a scalar tensor for type
        # promotion purposes
    elif tensorlike is not None:
        assert isinstance(tensorlike, torch.Tensor)
        inferred_shape = tuple(tensorlike.shape)
        inferred_strides = tuple(tensorlike.stride())
        inferred_dtype = tensorlike.dtype
        inferred_device = tensorlike.device
    else:
        # If no tensorlike "example" is given then all metadata
        # must be provided explicitly
        assert shape is not None
        assert strides is not None
        assert dtype is not None
        assert device is not None

    shape = inferred_shape if shape is None else tuple(shape)
    strides = inferred_strides if strides is None else tuple(strides)
    dtype = inferred_dtype if dtype is None else dtype
    device = inferred_device if device is None else device

    if isinstance(device, str):
        device = torch.device(device)

    return FakeTensor(
        torch.empty_strided(shape, strides, dtype=dtype, device="meta"), device
    )


# TODO: look at using torch.testing.assert_close instead with an option
#   to just compare metadata
def compare_tensor_meta(a: TensorLikeType, b: TensorLikeType):
    """
    Checks that two tensor likes have the same shape,
    dtype and device.

    In the future this will validate additional metadata, like
    strides.
    """
    assert isinstance(a, TensorLike)
    assert isinstance(b, TensorLike)

    for x, y in zip(a.shape, b.shape):
        if x != y:
            msg = "Shapes {0} and {1} are not equal!".format(a.shape, b.shape)
            raise AssertionError(msg)

    if a.dtype != b.dtype:
        msg = "Dtypes {0} and {1} are not equal!".format(a.dtype, b.dtype)
        raise AssertionError(msg)

    if a.device != b.device:
        # Handles special cuda:0 vs cuda case
        # TODO: we should review why this happens and see about fixing it
        if (str(a.device) == "cuda:0" or str(a.device) == "cuda") and (
            str(b.device) == "cuda:0" or str(b.device) == "cuda"
        ):
            pass
        else:
            msg = "Devices {0} and {1} are not equal!".format(a.device, b.device)
            raise AssertionError(msg)

    # Stride checking is currently disabled, see https://github.com/pytorch/pytorch/issues/78050
    # same_strides, idx = check_significant_strides(a, b)
    # if not same_strides:
    #     msg = "Stride mismatch! Strides are {0} and {1} (mismatched at {2})!".format(
    #         a.stride(), b.stride(), idx
    #     )
    # raise RuntimeError(msg)


def check_significant_strides(
    a: TensorLikeType, b: TensorLikeType
) -> Tuple[bool, Optional[int]]:
    # NOTE: only on CUDA because CPU elementwise strides are incorrect in PyTorch
    # See https://github.com/pytorch/pytorch/issues/77553
    # Only compares strides that are "meaningful" -- strides for dimensions with length > 1
    # and for tensors with more than one element
    if (a.device.type == "cuda" or b.device.type == "cuda") and a.numel() > 0:
        for idx in range(a.ndim):
            if a.stride()[idx] != b.stride()[idx] and a.shape[idx] > 1:
                return False, idx

    return True, None


def is_contiguous(a: TensorLikeType) -> bool:
    """
    Tests whether a tensor is contiguous or not.

    Tensors are contiguous when they have no elements,
    or when they have "nested" strides.
    """
    if a.numel() == 0:
        return True

    expected_stride = 1
    for x, y in reversed(tuple(zip(a.shape, a.stride()))):
        # Skips checking strides when a dimension has length 1
        if x == 1:
            continue

        if y != expected_stride:
            return False
        expected_stride = expected_stride * x

    return True


# NOTE: Based on the implementation in TensorIterator.cpp, but note that
# the note [Computing output strides] is incorrect, because it
# says that strides will be preserved even if they are not
# "non overlapping and dense", but this is incorrect. The
# output of elementwise operations are always given
# non overlapping and dense strides.
# This is also INCORRECT because it does not model TensorIterator's
# short-circuit, which can cause different strides.
def compute_elementwise_output_strides(*tensors) -> Tuple[int, ...]:
    """
    Computes the output strides for elementwise operations.
    """

    if len(tensors) == 0:
        msg = "Can't compute elementwise output strides for zero tensors!"
        raise ValueError(msg)

    check_same_shape(*tensors, allow_cpu_scalar_tensors=True)

    # Filters the tensors to actual tensors
    tensors = tuple(
        a for a in tensors if isinstance(a, TensorLike) and not is_cpu_scalar_tensor(a)
    )

    # Short-circuits for CPU scalar case
    if len(tensors) == 0:
        return ()

    # Short-circuits for shapes with zero or one dimensions
    # TODO: are these necessary?
    ndim = tensors[0].ndim
    if ndim == 0:
        return ()
    if ndim == 1:
        return (1,)

    shape = tensors[0].shape

    def _cmp(idx_a, idx_b):
        for tensor in tensors:
            stride_a = tensor.stride()[idx_a]
            stride_b = tensor.stride()[idx_b]

            if stride_a == 0 or stride_b == 0:
                continue

            if stride_a < stride_b:
                return -1

            if stride_a > stride_b:
                return 1

            # stride_a == stride_b
            if shape[idx_a] > shape[idx_b]:
                return 1

            # NOTE: this case is missing in the C++ impl
            if shape[idx_a] < shape[idx_b]:
                return -1

        # Note: this case is hit if all strides are zero,
        # or all strides are equal and all dimensions have the same length
        return 0

    perm = tuple(range(ndim))
    perm = tuple(sorted(perm, key=cmp_to_key(_cmp), reverse=True))

    permuted_shape = [-1] * ndim
    for idx, x in enumerate(perm):
        permuted_shape[idx] = shape[x]

    new_strides = make_contiguous_strides_for(permuted_shape)
    permuted_strides = [-1] * ndim
    for idx, x in enumerate(perm):
        permuted_strides[x] = new_strides[idx]

    return tuple(permuted_strides)


#
# Common helper functions
#


def validate_dim_length(length: int):
    """
    Validates that an object represents a valid
    dimension length.
    """

    assert isinstance(length, int)
    assert length >= 0


def validate_shape(shape: ShapeType):
    """
    Validates that a sequence represents a valid shape.
    """

    assert isinstance(shape, Sequence)
    for l in shape:
        validate_dim_length(l)


def validate_strides(strides: StrideType):
    """
    Verifies the object specifies valid strides.
    """

    assert isinstance(strides, Sequence)
    for stride in strides:
        assert stride >= 0


def validate_idx(rank: int, idx: int):
    """
    Validates that idx is a valid index for the given shape.
    Assumes the index is already canonicalized.
    """

    assert isinstance(idx, int)
    assert isinstance(rank, int)

    assert idx >= 0 and idx < rank or idx == 0


def validate_dimension_indices(rank: int, indices: DimsSequenceType):
    for idx in indices:
        validate_idx(rank, idx)


def validate_exclusive_idx(rank: int, ex_idx: int):
    """
    Validates that ex_idx is a valid exclusive index
    for the given shape.
    """

    assert isinstance(ex_idx, int)
    assert isinstance(rank, int)
    assert ex_idx > 0 and ex_idx <= rank


# "Wraps" a dim (up to one time) for the given rank, allowing
# dims to be specified using negative indices
def canonicalize_dim(rank: int, idx: int) -> int:
    # TODO: add a comment for why this is
    _rank = rank if rank != 0 else 1

    if idx >= 0 and idx < _rank:
        return idx

    if idx < 0:
        _idx = idx + _rank
    else:
        _idx = idx

    if _idx < 0 or _idx > _rank:
        # Same error message as in aten/src/ATen/WrapDimUtils.h:49
        msg = "Dimension out of range (expected to be in range of [{0}, {1}], but got {2})".format(
            -rank, rank - 1, idx
        )
        raise IndexError(msg)

    return _idx


# Takes a dimension or sequence of dimensions and "wraps" them,
# mapping negative offsets to positive ones
def canonicalize_dims(rank: int, indices: DimsType) -> DimsType:
    if isinstance(indices, int):
        return canonicalize_dim(rank, indices)

    return tuple(canonicalize_dim(rank, x) for x in indices)


def is_valid_permutation(rank: int, perm: DimsSequenceType) -> bool:
    """
    Validates that perm is a permutation of length rank.
    """

    if not isinstance(perm, Sequence):
        return False

    if not (tuple(sorted(perm)) == tuple(range(0, rank))):
        return False

    return True


def is_same_shape(a: Sequence, b: Sequence) -> bool:
    """
    Compares two shapes a and b, returning True if they are the same
    (their ranks and corresponding lengths match) and False otherwise.
    """

    return tuple(a) == tuple(b)


def is_cpu_scalar_tensor(a: Any) -> bool:
    return isinstance(a, TensorLike) and a.ndim == 0 and a.device.type == "cpu"


def check_same_device(*args, allow_cpu_scalar_tensors):
    """
    Checks that all Tensors in args have the same device.

    Raises a RuntimeError when:
      - args contains an object whose type is not Tensor or Number
      - two Tensor objects in args have different devices, unless one is a CPU scalar tensor and allow_cpu_scalar_tensors is True
    """
    # Short-circuits if all (one or fewer) arguments are trivially on the same device
    if len(args) <= 1:
        return

    # Note: cannot initialize device to the first arg's device (it may not have one)
    device = None
    for arg in args:
        if isinstance(arg, Number):
            continue
        elif isinstance(arg, TensorLike):
            if allow_cpu_scalar_tensors and is_cpu_scalar_tensor(arg):
                continue

            if device is None:
                device = arg.device

            if device != arg.device:
                msg = (
                    "Tensor on device "
                    + str(arg.device)
                    + " is not on the expected device "
                    + str(device)
                    + "!"
                )
                raise RuntimeError(msg)
        else:
            msg = (
                "Unexpected type when checking for same device, " + str(type(arg)) + "!"
            )
            raise RuntimeError(msg)


def canonicalize_device(device: Union[str, torch.device]) -> torch.device:
    if isinstance(device, torch.device):
        return device

    assert isinstance(device, str)
    return torch.device(device)


# Asserts if any of the following are true:
#   - a non-scalar or non-Tensor is given
#   - the shape of any tensors is distinct
def check_same_shape(*args, allow_cpu_scalar_tensors: bool):
    """
    Checks that all Tensors in args have the same shape.

    Raises a RuntimeError when:
      - args contains an object whose type is not Tensor or Number
      - two Tensor objects in args have different devices
    """
    shape = None

    for arg in args:
        if isinstance(arg, Number):
            continue
        elif isinstance(arg, TensorLike):
            if allow_cpu_scalar_tensors and is_cpu_scalar_tensor(arg):
                continue

            if shape is None:
                shape = arg.shape

            if not is_same_shape(shape, arg.shape):
                msg = "Shape {0} is not the expected shape {1}!".format(
                    arg.shape, shape
                )
                raise RuntimeError(msg)
        else:
            msg = (
                "Unexpected type when checking for same shape, " + str(type(arg)) + "!"
            )
            raise RuntimeError(msg)


def extract_shape(*args, allow_cpu_scalar_tensors: bool) -> Optional[ShapeType]:
    shape = None
    scalar_shape = None

    for arg in args:
        if isinstance(arg, Number):
            continue
        elif isinstance(arg, TensorLike):
            if allow_cpu_scalar_tensors and is_cpu_scalar_tensor(arg):
                scalar_shape = arg.shape
                continue

            if shape is None:
                shape = arg.shape

            if not is_same_shape(shape, arg.shape):
                return None
        else:
            return None

    return shape if shape is not None else scalar_shape


def extract_shape_from_varargs(
    shape: Union[ShapeType, Tuple[ShapeType]]
) -> Tuple[int, ...]:
    """
    Returns a shape from varargs.

    In PyTorch, operations that accept shapes often accept them as varargs, like
    foo(*shape). However a user can pass the shape as a sequence of integers,
    like this:

      foo(1, 2, 3)

    or as a sequence of integers

      foo((1, 2, 3))

    In the first case shape will be a tuple of integers, and in the second case it's a tuple
    containing a tuple of integers. This validates those inputs and canonicalizes them
    to a tuple of integers.
    """

    # Handles tuple unwrapping
    if len(shape) == 1 and isinstance(shape[0], tuple):
        shape = shape[0]

    validate_shape(shape)  # type: ignore[arg-type]
    return shape  # type: ignore[return-value]


_integer_dtypes = (torch.uint8, torch.int8, torch.int16, torch.int32, torch.int64)
_low_precision_dtypes = (torch.float16, torch.bfloat16, torch.complex32)
_float_dtypes = (torch.float16, torch.bfloat16, torch.float32, torch.float64)
_complex_dtypes = (torch.complex32, torch.complex64, torch.complex128)


def is_boolean_dtype(dtype: torch.dtype) -> bool:
    assert isinstance(dtype, torch.dtype)
    return dtype is torch.bool


def is_integer_dtype(dtype: torch.dtype) -> bool:
    assert isinstance(dtype, torch.dtype)
    return dtype in _integer_dtypes


def is_low_precision_dtype(dtype: torch.dtype) -> bool:
    assert isinstance(dtype, torch.dtype)
    return dtype in _low_precision_dtypes


def is_float_dtype(dtype: torch.dtype) -> bool:
    assert isinstance(dtype, torch.dtype)
    return dtype in _float_dtypes


def is_complex_dtype(dtype: torch.dtype) -> bool:
    assert isinstance(dtype, torch.dtype)
    return dtype in _complex_dtypes


def is_grad_dtype(dtype: torch.dtype) -> bool:
    """
    Checks if the dtype can require a gradient.
    """
    return is_float_dtype(dtype) or is_complex_dtype(dtype)


_complex_to_real_dtype_map = {
    torch.complex128: torch.float64,
    torch.complex64: torch.float32,
    torch.complex32: torch.float16,
}

_real_to_complex_dtype_map = {
    torch.float16: torch.complex32,
    torch.bfloat16: torch.complex64,
    torch.float32: torch.complex64,
    torch.float64: torch.complex128,
}


def corresponding_real_dtype(dtype: torch.dtype) -> torch.dtype:
    return _complex_to_real_dtype_map.get(dtype, dtype)


def corresponding_complex_dtype(dtype: torch.dtype) -> torch.dtype:
    return _real_to_complex_dtype_map.get(dtype, dtype)


def dtype_to_type(dtype: torch.dtype) -> type:
    """
    Computes the corresponding Python type (AKA "type kind") for the
    given dtype.
    """
    assert isinstance(dtype, torch.dtype)

    if dtype is torch.bool:
        return bool
    if dtype in _integer_dtypes:
        return int
    if dtype in _float_dtypes:
        return float
    if dtype in _complex_dtypes:
        return complex

    raise ValueError("Invalid dtype!")


_type_to_dtype_map = {
    bool: torch.bool,
    int: torch.int64,
    float: torch.float64,
    complex: torch.complex128,
}


def type_to_dtype(typ: type) -> torch.dtype:
    """
    Computes the corresponding dtype for a Number type.
    """
    return _type_to_dtype_map[typ]


_ordered_types = (bool, int, float, complex)


def get_higher_type(a: type, b: type) -> type:
    """
    Returns the higher of the two given Number types.

    The types are ordered bool -> int -> float -> complex.
    """
    # Type checking
    assert a in _ordered_types
    assert b in _ordered_types

    if a is b:
        return a

    for typ in _ordered_types:
        if a is typ:
            return b
        if b is typ:
            return a

    raise ValueError("Unknown Python scalar type!")


# Returns the higher of two torch datatypes a and b or, if the two
#   are not ordered relative to each other, the next
#   higher datatype
def get_higher_dtype(
    a: Optional[Union[torch.dtype, TensorLikeType, NumberType]],
    b: Optional[Union[torch.dtype, TensorLikeType, NumberType]],
) -> Optional[torch.dtype]:
    """
    Computes the "lowest" datatype that is weakly
    "higher" than both a and b.
    """

    # Type checking
    assert a is None or isinstance(a, (torch.dtype, TensorLike, Number))
    assert b is None or isinstance(b, (torch.dtype, TensorLike, Number))

    def _extract_dtype(
        x: Optional[Union[torch.dtype, TensorLikeType, NumberType]]
    ) -> Optional[torch.dtype]:
        if x is None:
            return None
        if isinstance(x, torch.dtype):
            return x
        if isinstance(x, TensorLike):
            return x.dtype
        if isinstance(x, Number):
            return type_to_dtype(type(x))

        raise RuntimeError("Unexpected type given to _extract_dtype!")

    a, b = _extract_dtype(a), _extract_dtype(b)

    if a is b:
        return a

    if a is None:
        return b

    if b is None:
        return a

    ordered_datatypes = (
        (torch.bool,),
        (torch.uint8, torch.int8),
        (torch.int16,),
        (torch.int32,),
        (torch.int64,),
        (torch.float16, torch.bfloat16),
        (torch.float32,),
        (torch.float64,),
        (torch.complex32,),
        (torch.complex64,),
        (torch.complex128,),
    )

    for idx, dtypes in enumerate(ordered_datatypes):
        if a in dtypes and b in dtypes:
            return ordered_datatypes[idx + 1][0]
        if a in dtypes:
            return b
        if b in dtypes:
            return a

    raise RuntimeError("Unexpected termination!")


# TODO: maybe unify with can_cast_to?
def is_weakly_lesser_type(a: type, b: type) -> bool:
    """
    Compares two types, a and b, returning True if a is weakly "less" than b.

    The comparison is determined by the following type ordering: bool, int, float, complex.
    """
    ordered_types = (
        bool,
        int,
        float,
        complex,
    )

    assert a in ordered_types
    assert b in ordered_types

    for typ in ordered_types:
        if a == typ:
            return True
        if b == typ:
            return False

    raise RuntimeError("Unexpected termination!")


def can_safe_cast_to(*, cast_to: torch.dtype, cast_from: torch.dtype) -> bool:
    for fn in (is_complex_dtype, is_float_dtype, is_integer_dtype, is_boolean_dtype):
        if fn(cast_to):
            return True
        if fn(cast_from):
            return False

    raise ValueError("Received unknown dtypes {0}, {1}!".format(cast_to, cast_from))


def check_same_dtype(*args):
    """
    Checks that all Tensors in args have the same device and that all Numbers have the
    same corresponding Python type.

    Raises a RuntimeError when:
      - args contains an object whose type is not Tensor or Number
      - two Tensors objects in args have different dtypes
      - two Number objects in args have different types
      - there are Tensors and Numbers in args, and one of those Tensors corresponding
          Python types is different from the type of one of those Numbers
    """
    full_dtype = None
    scalar_type = None

    for arg in args:
        if isinstance(arg, Number):
            # Scalar type checking is disabled (and may be removed in the future)
            continue
            # if scalar_type is None:
            #     scalar_type = type(arg)

            # if scalar_type is not type(arg):
            #     msg = (
            #         "Scalar of type "
            #         + str(type(arg))
            #         + " is not the expected type of "
            #         + str(scalar_type)
            #         + "!"
            #     )
            #     raise RuntimeError(msg)
        elif isinstance(arg, TensorLike):
            if full_dtype is None:
                full_dtype = arg.dtype
            if scalar_type is None:
                scalar_type = dtype_to_type(arg.dtype)

            if full_dtype is not arg.dtype:
                msg = (
                    "Tensor with dtype "
                    + str(arg.dtype)
                    + " is not the expected dtype of "
                    + str(full_dtype)
                    + "!"
                )
                raise RuntimeError(msg)

            arg_type = dtype_to_type(arg.dtype)
            if arg_type is not scalar_type:
                msg = (
                    "Tensor with corresponding Python type "
                    + str(arg_type)
                    + " is not the expected type of "
                    + str(scalar_type)
                    + "!"
                )
                raise RuntimeError(msg)
        else:
            msg = (
                "Unexpected type when checking for same dtype, " + str(type(arg)) + "!"
            )
            raise RuntimeError(msg)


# Maps datatypes to their computation types for elementwise operations
_computation_dtype_map = {
    torch.bfloat16: torch.float32,
    torch.float16: torch.float32,
    torch.complex32: torch.complex64,
}


def get_computation_dtype(dtype: torch.dtype) -> torch.dtype:
    return _computation_dtype_map.get(dtype, dtype)


class ELEMENTWISE_TYPE_PROMOTION_KIND(Enum):
    DEFAULT = (0,)
    NO_OPMATH = (1,)
    INT_TO_FLOAT = (2,)
    ALWAYS_BOOL = (3,)
    COMPLEX_TO_FLOAT = (4,)
    BOOL_TO_LONG = (5,)


class REDUCTION_OUTPUT_TYPE_KIND(Enum):
    SAME = (0,)
    COMPLEX_TO_FLOAT = (1,)  # for complex types outputs corresponding real type
    KEEP_PROMOTED_TYPE = (2,)  # keep output in opmath type, needed for mean
    ALWAYS_BOOL = (3,)


# TODO: document type promotion kinds
def elementwise_dtypes(
    *_args,
    type_promotion_kind: ELEMENTWISE_TYPE_PROMOTION_KIND,
) -> Tuple[torch.dtype, torch.dtype]:
    """
    Computes the computation and result dtypes for elementwise type promotion
    on the given arguments and with the given elementwise type promotion kind.

    Note that not all inputs to an elementwise operation necessarily participate in type promotion.
    For example, the "alpha" parameter of torch.add does not participate in type promotion,
    although it may be cast to the Python type corresponding to the computation dtype that
    the type promotion algorithm determines.

    Default elementwise type promotion, which all other type promotion kinds tweak (see below),
    first decides which of four ordered types to use:

    bool -> integer -> floating point -> complex

    The selected type is the "lowest" type in the above list such that all number arguments
    have a weakly "lower" type and all tensor arguments have a weakly lower corresponding
    type for their dtype.

    Once the type is determined, the particular result dtype is found. The dtypes are
    partially ordered as follows:

    bool -> uint8, int8 -> int16 -> int32 -> int64 ->
      float16, bfloat16 -> float32 -> float64 -> complex32 -> complex64 -> complex128

    The result dtype is selected by:
      - if no tensor's dtype has the same corresponding type as the one selected,
          then the result dtype is the (default) dtype corresponding to the selected type
          (for example, 1.5 + an integer tensor has a result dtype of the default floating point dtype)
      - if the result type is complex then the dtype is:
        -  the default complex dtype if there are no floating point or complex tensors
        -  if there are floating point or complex tensors with one or more dimensions, then
            the complex dtype corresponding to the highest corresponding complex dtype among those tensors
            (for example, double + cfloat -> cdouble)
        -  if there are only floating point or complex tensors with zero dimensions, then
            the complex dtype corresponding to the highest corresponding complex dtype among those tensors
      - if the first two cases do not apply, the result dtype is the highest dtype among
          all tensors with one or more dimensions of the output type, and if there are no such
          tensors then it's the highest dtype among all tensors with zero dimensions of the output type
          (for example, long + half -> half, even if the half tensor has zero dimensions)

    The "corresponding complex dtypes" are:
      float16    -> complex32
      bfloat16   -> complex64
      float32    -> complex64
      float64    -> complex128
      complex32  -> complex32
      complex64  -> complex64
      complex128 -> complex128

    The DEFAULT type promotion kind computes per above, and then uses the result dtype to pick a computation
    dtype by mapping low precision floating point and complex dtypes as follows:

      float16   -> float32
      bfloat16  -> float32
      complex32 -> complex64

    This is referred to as "op math", and the NO_OPMATH type promotion kind disables this mapping, making the
    computation dtype the same as the result dtype when it's selected. NO_OPMATH is appropriate for kernels
    which perform no mathematical operations on their tensors (see below for examples).

    The INT_TO_FLOAT type promotion kind maps boolean and integer maps result dtypes to the default floating point dtype,
    and computation dtypes to the appropriate op math dtype.

    The COMPLEX_TO_FLOAT type promotion kind maps complex result dtypes to the corresponding float dtype, following this
    mapping:

        complex32  -> float16
        complex64  -> float32
        complex128 -> float64

    Note that COMPLEX_TO_FLOAT derives the computation dtype as the DEFAULT setting does.

    The BOOL_TO_LONG type promotion kind maps boolean computation and result dtypes to long.

    The ALWAYS_BOOL type promotion kind always sets the result dtype to bool.

    Example operators for each type promotion option:
      DEFAULT                 : add
      NO_OPMATH               : where, nextafter, cat
      INT_TO_FLOAT            : sin
      COMPLEX_TO_FLOAT        : abs
      BOOL_TO_LONG            : pow
      ALWAYS_BOOL             : eq

    """

    args = tuple(x for x in _args if x is not None)

    highest_type: type = bool
    for x in args:
        if not isinstance(x, (Number, TensorLike)):
            msg = (
                "Unexpected type {0} when computing elementwise type promotion!".format(
                    str(type(x))
                )
            )
            raise ValueError(msg)

        if isinstance(x, Number):
            highest_type = get_higher_type(highest_type, type(x))
        else:
            # x is a TensorLike
            highest_type = get_higher_type(highest_type, dtype_to_type(x.dtype))

    result_dtype = None

    def _find_highest_dtype_filtered(
        args, filter, *, float_as_complex=False
    ) -> Optional[torch.dtype]:
        zero_dim_tensor_dtype = None
        one_plus_dim_tensor_dtype = None
        for x in args:
            if isinstance(x, TensorLike) and filter(x.dtype):
                _dtype = x.dtype
                if float_as_complex:
                    _dtype = corresponding_complex_dtype(_dtype)
                if x.ndim == 0:
                    zero_dim_tensor_dtype = get_higher_dtype(
                        zero_dim_tensor_dtype, _dtype
                    )
                else:
                    # x.ndim > 0
                    one_plus_dim_tensor_dtype = get_higher_dtype(
                        one_plus_dim_tensor_dtype, _dtype
                    )

        # Prefers dtype of tensors with one or more dimensions
        if one_plus_dim_tensor_dtype is not None:
            return one_plus_dim_tensor_dtype

        return zero_dim_tensor_dtype

    if highest_type is float:
        result_dtype = _find_highest_dtype_filtered(args, is_float_dtype)
        result_dtype = (
            torch.get_default_dtype() if result_dtype is None else result_dtype
        )
    elif highest_type is complex:
        result_dtype = _find_highest_dtype_filtered(
            args,
            lambda x: is_float_dtype(x) or is_complex_dtype(x),
            float_as_complex=True,
        )
        if result_dtype is None:
            result_dtype = corresponding_complex_dtype(torch.get_default_dtype())
    elif highest_type is int:
        result_dtype = _find_highest_dtype_filtered(args, is_integer_dtype)
        result_dtype = torch.long if result_dtype is None else result_dtype
    else:
        # highest_type is bool
        result_dtype = torch.bool

    if type_promotion_kind is ELEMENTWISE_TYPE_PROMOTION_KIND.DEFAULT:
        return get_computation_dtype(result_dtype), result_dtype
    elif type_promotion_kind is ELEMENTWISE_TYPE_PROMOTION_KIND.NO_OPMATH:
        return result_dtype, result_dtype
    elif type_promotion_kind is ELEMENTWISE_TYPE_PROMOTION_KIND.INT_TO_FLOAT:
        if is_integer_dtype(result_dtype) or is_boolean_dtype(result_dtype):
            result_dtype = torch.get_default_dtype()
        return get_computation_dtype(result_dtype), result_dtype
    elif type_promotion_kind is ELEMENTWISE_TYPE_PROMOTION_KIND.COMPLEX_TO_FLOAT:
        # NOTE: computation can still occur in a complex dtype
        computation_dtype = get_computation_dtype(result_dtype)
        result_dtype = corresponding_real_dtype(result_dtype)
        return computation_dtype, result_dtype
    elif type_promotion_kind is ELEMENTWISE_TYPE_PROMOTION_KIND.BOOL_TO_LONG:
        if is_boolean_dtype(result_dtype):
            return torch.long, torch.long
        return get_computation_dtype(result_dtype), result_dtype
    elif type_promotion_kind is ELEMENTWISE_TYPE_PROMOTION_KIND.ALWAYS_BOOL:
        return get_computation_dtype(result_dtype), torch.bool
    else:
        raise ValueError(
            "Unknown type promotion kind {0}".format(str(type_promotion_kind))
        )


def reduction_dtypes(
    arg,
    output_dtype_kind: REDUCTION_OUTPUT_TYPE_KIND,
    dtype: Optional[torch.dtype] = None,
) -> Tuple[torch.dtype, Optional[torch.dtype]]:
    # even though some reductions, like amin or amax, don't strictly require type promotion,
    # all the math ops (including comparisons) are still defined only for a computation type,
    # so promotion will still happen. We are doing it explicitly here
    inp_dtype = dtype if dtype is not None else arg.dtype
    computation_dtype = get_computation_dtype(inp_dtype)
    if (
        output_dtype_kind == REDUCTION_OUTPUT_TYPE_KIND.SAME
        or output_dtype_kind == REDUCTION_OUTPUT_TYPE_KIND.COMPLEX_TO_FLOAT
    ):
        result_dtype = dtype if dtype else arg.dtype
        if output_dtype_kind == REDUCTION_OUTPUT_TYPE_KIND.COMPLEX_TO_FLOAT:
            result_dtype = corresponding_real_dtype(result_dtype)
    elif output_dtype_kind == REDUCTION_OUTPUT_TYPE_KIND.KEEP_PROMOTED_TYPE:
        result_dtype = None
    else:  # ALWAYS_BOOL
        result_dtype = torch.bool
    return computation_dtype, result_dtype


def wrap_device(d: Union[str, torch.device]) -> torch.device:
    """
    Wraps strings into torch.device objects.

    Given torch.device objects are returned unmodified.
    """

    assert isinstance(d, (str, torch.device))
    if isinstance(d, str):
        return torch.device(d)

    return d


def make_contiguous_strides_for(shape: ShapeType) -> Tuple[int, ...]:
    validate_shape(shape)
    if not shape:
        return ()

    multiplier = 1
    strides = []
    for l in reversed(shape):
        if l != 0:
            strides.append(multiplier)
            multiplier = l * multiplier
        else:
            strides.append(multiplier)

    result = tuple(reversed(strides))
    return result


def compute_reduction_output_shape(
    shape: ShapeType, dimensions: Sequence
) -> Tuple[int, ...]:
    for idx in dimensions:
        validate_idx(len(shape), idx)

    new_shape = []
    for idx in range(len(shape)):
        if idx in dimensions:
            continue

        new_shape.append(shape[idx])

    return tuple(new_shape)


def validate_no_repeating_dims(dims: Sequence):
    if len(dims) != len(set(dims)):
        raise RuntimeError("duplicate value in the list of dims")


def reduction_dims(shape: ShapeType, dims: Optional[Sequence]) -> Tuple[int, ...]:
    if dims is None:
        return tuple(range(len(shape)))
    dims = tuple(canonicalize_dim(len(shape), idx) for idx in dims)
    validate_no_repeating_dims(dims)
    return dims


def check_in_bounds_for_storage(
    a: torch._TypedStorage, shape: ShapeType, strides: StrideType, storage_offset: int
):
    """
    Determines if the given shape, strides, and offset are valid for the given storage.
    """

    # Short-circuits if the shape has no elements
    if reduce(operator.mul, shape) == 0:
        return

    length = a.size() - storage_offset
    max_offset = 0
    for x, y in zip(shape, strides):
        max_offset = max_offset + (x - 1) * y

    if max_offset >= length:
        required_length = max_offset + storage_offset
        msg = (
            "Can't view a storage of size {0} with an offset of {1}, shape of {2}, and strides of {3}, "
            "which requires a storage of size {4}".format(
                a.size(), storage_offset, str(shape), str(strides), required_length
            )
        )
        raise ValueError(msg)


def check(
    b: bool, s: Callable[[], str], exc_type: Type[Exception] = RuntimeError
) -> None:
    """
    Helper function for raising an error_type (default: RuntimeError) if a boolean condition fails.
    Error message is a callable producing a string (to avoid wasting time
    string formatting in non-error case, and also to make it easier for torchdynamo
    to trace.)
    """
    if not b:
<<<<<<< HEAD
        raise RuntimeError(s())


def check_value(b, s):
    """
    As `check` but raises a ValueError
    """
    if not b:
        raise ValueError(s())
=======
        raise exc_type(s())
>>>>>>> 00e7246d
<|MERGE_RESOLUTION|>--- conflicted
+++ resolved
@@ -1141,16 +1141,4 @@
     to trace.)
     """
     if not b:
-<<<<<<< HEAD
-        raise RuntimeError(s())
-
-
-def check_value(b, s):
-    """
-    As `check` but raises a ValueError
-    """
-    if not b:
-        raise ValueError(s())
-=======
-        raise exc_type(s())
->>>>>>> 00e7246d
+        raise exc_type(s())