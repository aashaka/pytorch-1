--- conflicted
+++ resolved
@@ -1,7 +1,7 @@
 import abc
 import copy
 from collections import defaultdict
-from typing import Any, Dict, Optional, Set, Tuple
+from typing import Any, Dict, Optional, Set, Tuple, List, Type
 
 import torch
 from torch import nn
@@ -43,49 +43,34 @@
         >>> sparsifier = BaseSparsifier(config, defaults)
     """
 
-    def __init__(self, defaults: Dict["str", Any] = None):
+    def __init__(self, defaults: Optional[Dict[str, Any]] = None):
         super().__init__()
         self.defaults = defaults
         if self.defaults is None:
             self.defaults = dict()
 
+
         self.state: Dict[str, Dict] = defaultdict(dict)
-        self.groups = []
+        self.groups: List[Dict[str, Any]] = []
         self.enable_mask_update = True
 
-    def __getstate__(self) -> Dict["str", Dict["str", Any]]:
+    def __getstate__(self) -> Dict[str, Any]:
         return {
-<<<<<<< HEAD
-            "defaults": self.defaults,
-            "state": self.state,
-            "tensor_groups": self.tensor_groups,
-=======
             'defaults': self.defaults,
             'state': self.state,
             'groups': self.groups,
->>>>>>> 52a62e37
         }
 
-    def __setstate__(self, state: Dict["str", Dict["str", Any]]) -> None:
+    def __setstate__(self, state: Dict[str, Dict[str, Any]]) -> None:
         self.__dict__.update(state)
 
-<<<<<<< HEAD
-    def __repr__(self) -> str:
-        format_string = self.__class__.__name__ + " ("
-        for i, sparse_args in enumerate(self.tensor_groups):
-            module = sparse_args["module"]
-            format_string += "\n"
-            format_string += f"\tModule Group {i}\n"
-            format_string += f"\t    module: {module}\n"
-=======
     def __repr__(self):
         format_string = self.__class__.__name__ + ' ('
         for i, sparse_args in enumerate(self.groups):
             module = sparse_args['module']
             format_string += '\n'
-            format_string += f'\tModule Group {i}\n'
+            format_string += f'\tGroup {i}\n'
             format_string += f'\t    module: {module}\n'
->>>>>>> 52a62e37
             for key in sorted(sparse_args.keys()):
                 if key == "module":
                     continue
@@ -93,7 +78,7 @@
         format_string += ")"
         return format_string
 
-    def state_dict(self) -> Dict["str", Dict["str", Any]]:
+    def state_dict(self) -> Dict[str, Any]:
         r"""Returns the state of the optimizer as a :class:`dict`.
 
         It contains:
@@ -104,30 +89,8 @@
         TODO: Need a clean way of loading the state of the "prepared" module
         """
 
-<<<<<<< HEAD
-        tensor_groups = [
-            dict(
-                filter(
-                    lambda key_value: key_value[0] not in KEYS_NOT_IN_STATE_DICT,
-                    mg.items(),
-                )
-            )
-            for mg in self.tensor_groups
-        ]
-
-        return {
-            "state": self.state,
-            "tensor_groups": tensor_groups,
-        }
-
-    def load_state_dict(
-        self, state_dict: Dict["str", Dict["str", Any]], strict: bool = True
-    ) -> None:
-        tensor_groups = copy.deepcopy(state_dict["tensor_groups"])
-        states = state_dict["state"]
-=======
-
-        groups = [
+
+        groups: List[Dict[str, Any]] = [
             dict(filter(lambda key_value: key_value[0] not in KEYS_NOT_IN_STATE_DICT , mg.items()))
             for mg in self.groups
         ]
@@ -137,10 +100,9 @@
             'groups': groups,
         }
 
-    def load_state_dict(self, state_dict, strict=True):
+    def load_state_dict(self, state_dict: Dict[str, Any], strict: bool = True):
         groups = copy.deepcopy(state_dict['groups'])
         states = state_dict['state']
->>>>>>> 52a62e37
         for tensor_fqn, s in states.items():
             arg_info = get_arg_info_from_tensor_fqn(self.model, tensor_fqn)
             module = arg_info["module"]
@@ -160,26 +122,16 @@
                 mask = s.pop("mask")
                 p.mask = mask
 
-<<<<<<< HEAD
-            for mg in tensor_groups:
+            for mg in groups:
                 if mg["tensor_fqn"] == tensor_fqn:
                     mg.update(arg_info)
-        self.__setstate__({"state": states, "tensor_groups": tensor_groups})
+        self.__setstate__({"state": states, "groups": groups})
 
     def make_config_from_model(
         self,
         model: nn.Module,
-        SUPPORTED_MODULES: Optional[Set[nn.Module]] = SUPPORTED_MODULES,
-        NEEDS_ZEROS: Optional[Set[nn.Module]] = None,
+        SUPPORTED_MODULES: Set[Type] = SUPPORTED_MODULES,
     ) -> None:
-=======
-            for mg in groups:
-                if mg['tensor_fqn'] == tensor_fqn:
-                    mg.update(arg_info)
-        self.__setstate__({'state': states, 'groups': groups})
-
-    def make_config_from_model(self, model, SUPPORTED_MODULES=SUPPORTED_MODULES, NEEDS_ZEROS=None):
->>>>>>> 52a62e37
         self.config = []
         stack = [model]
         while stack:
@@ -214,6 +166,7 @@
                 "[{`tensor_fqn`: `foo.bar.weight`}, {`tensor_fqn`: ... }, ...]"
             )
 
+            assert isinstance(self.defaults, Dict)  # for mypy
             local_args = copy.deepcopy(self.defaults)
             local_args.update(module_config)
 
@@ -245,27 +198,6 @@
             self.groups.append(local_args)
         self._prepare()
 
-<<<<<<< HEAD
-    def _prepare(self, *args, **kwargs) -> None:
-        r"""Adds mask parametrization to the layer weight"""
-        for config in self.tensor_groups:
-            module = config["module"]
-            tensor_name = config["tensor_name"]
-            parametrization = config.get("parametrization", FakeSparsity)
-            mask = config.get("mask", torch.ones_like(getattr(module, tensor_name)))
-            self.state[config["tensor_fqn"]]["mask"] = mask
-            parametrize.register_parametrization(
-                module, tensor_name, parametrization(mask)
-            )
-
-    def squash_mask(
-        self,
-        params_to_keep: Optional[Tuple[str, ...]] = None,
-        params_to_keep_per_layer: Optional[Dict[str, Tuple[str, ...]]] = None,
-        *args,
-        **kwargs,
-    ) -> None:
-=======
     def _prepare(self, *args, **kwargs):
         r"""Adds mask parametrization to the layer weight
         """
@@ -281,7 +213,6 @@
                     params_to_keep: Optional[Tuple[str, ...]] = None,
                     params_to_keep_per_layer: Optional[Dict[str, Tuple[str, ...]]] = None,
                     *args, **kwargs):
->>>>>>> 52a62e37
         r"""Squashes the sparse masks into the appropriate tensors.
 
         If either the `params_to_keep` or `params_to_keep_per_layer` is set,
@@ -333,20 +264,11 @@
             >>> print(model.submodule2.linear42.sparse_params)
             {'foo': 42, 'bar': 24, 'baz': 0.1}
         """
-<<<<<<< HEAD
-        for config in self.tensor_groups:
-            module = config["module"]
-            tensor_name = config["tensor_name"]
-            parametrize.remove_parametrizations(
-                module, tensor_name, leave_parametrized=True
-            )
-=======
         for config in self.groups:
             module = config['module']
             tensor_name = config['tensor_name']
             parametrize.remove_parametrizations(module, tensor_name,
                                                 leave_parametrized=True)
->>>>>>> 52a62e37
             sparse_params = dict()
             if params_to_keep is not None:
                 global_params = {k: config[k] for k in params_to_keep}
