--- conflicted
+++ resolved
@@ -2,22 +2,13 @@
 from torch.ao.quantization.experimental.quantizer import APoTQuantizer
 
 # class to store APoT quantized tensor
-<<<<<<< HEAD
 class TensorAPoT():
     quantizer: APoTQuantizer
+    data: torch.Tensor
 
-    def __init__(self, quantizer):
+    def __init__(self, quantizer, tensor2quantize):
         self.quantizer = quantizer
-
-    def int_repr(self, tensor: torch.Tensor):
-        return self.quantizer.quantize_APoT(tensor)
-=======
-class TensorAPoT(torch.Tensor):
-    quantizer: APoTQuantizer
-
-    def __init__(self, quantizer):
-        raise NotImplementedError
+        self.data = quantizer.quantize_APoT(tensor2quantize)
 
     def int_repr(self):
-        raise NotImplementedError
->>>>>>> ea6fa8dc
+        return self.data