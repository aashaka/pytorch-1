#include <torch/csrc/lazy/python/init.h>

#include <ATen/FunctionalTensorWrapper.h>
#include <c10/core/Device.h>
#include <torch/csrc/jit/python/pybind.h>
#include <torch/csrc/lazy/backend/backend_device.h>
#include <torch/csrc/lazy/backend/backend_interface.h>
#include <torch/csrc/lazy/core/config.h>
#include <torch/csrc/lazy/core/debug_util.h>
#include <torch/csrc/lazy/core/internal_ops/ltc_ops.h>
#include <torch/csrc/lazy/core/ir_dump_util.h>
#include <torch/csrc/lazy/core/lazy_graph_executor.h>
#include <torch/csrc/lazy/core/metrics.h>
#include <torch/csrc/lazy/core/trie.h>
#include <torch/csrc/lazy/python/python_util.h>
#if !(defined(FBCODE_CAFFE2) || defined(OVRSOURCE))
#include <torch/csrc/lazy/ts_backend/ts_backend_impl.h>
#include <torch/csrc/lazy/ts_backend/ts_lowering_context.h>
#endif // FBCODE_CAFFE2 || OVRSOURCE
#include <string>
#include <vector>

namespace torch {
namespace lazy {

// TODO(whc) backend 'device' related APIs are not very clear, this code could
// be simplified but it should probably be done together with
// designing/refactoring the overall approach to get/set of default eager/lazy
// device types
torch::lazy::BackendDevice GetDeviceOrCurrent(const std::string& device_str) {
  if (device_str.empty()) {
    getBackend()->GetDefaultDeviceType();
    return torch::lazy::BackendDevice();
  }
  return torch::lazy::atenDeviceToBackendDevice(c10::Device(device_str));
}

std::ptrdiff_t GetTensorId(const at::Tensor& tensor) {
  torch::lazy::LazyTensorPtr lazy_tensor = torch::lazy::TryGetLtcTensor(tensor);
  return lazy_tensor->GetUniqueId();
}

std::string GetTensorsDump(
    const std::vector<at::Tensor>& tensors,
    const std::function<std::string(c10::ArrayRef<torch::lazy::Node*>)>&
        coverter) {
  std::vector<torch::lazy::Node*> nodes;
  std::vector<torch::lazy::Value> values;
  for (auto& tensor : tensors) {
<<<<<<< HEAD
    auto inner = at::functionalization::impl::from_functional_tensor(tensor);
    torch::lazy::LazyTensorPtr lazy_tensor = torch::lazy::TryGetLtcTensor(inner);
=======
    torch::lazy::LazyTensorPtr lazy_tensor =
        torch::lazy::TryGetLtcTensor(tensor);
>>>>>>> a87e1dcf
    values.push_back(lazy_tensor->GetIrValue());
    nodes.push_back(values.back().node.get());
  }
  return coverter(nodes);
}

std::vector<torch::lazy::LazyTensorPtr> GetLtcTensors(
    const std::vector<at::Tensor>& tensors,
    bool want_all) {
  std::vector<torch::lazy::LazyTensorPtr> lazy_tensors;
  lazy_tensors.reserve(tensors.size());
  if (want_all) {
    for (auto& tensor : tensors) {
      lazy_tensors.push_back(torch::lazy::TryGetLtcTensor(tensor));
    }
  } else {
    for (auto& tensor : tensors) {
      auto lazy_tensor = torch::lazy::TryGetLtcTensor(tensor);
      if (lazy_tensor) {
        lazy_tensors.push_back(lazy_tensor);
      }
    }
  }
  return lazy_tensors;
}

std::string GetTensorsBackendGraph(const std::vector<at::Tensor>& tensors) {
  std::vector<torch::lazy::LazyTensorPtr> lazy_tensors =
      GetLtcTensors(tensors, /*want_all=*/false);
  return torch::lazy::LazyGraphExecutor::Get()->DumpBackendComputation(
      lazy_tensors);
}

void SyncTensors(
    const std::vector<at::Tensor>& tensors,
    const std::vector<std::string>& devices,
    bool wait,
    bool sync_ltc_data) {
  std::vector<torch::lazy::LazyTensorPtr> lazy_tensors =
      GetLtcTensors(tensors, /*want_all=*/false);
  torch::lazy::LazyGraphExecutor::Get()->SyncTensorsGraph(
      &lazy_tensors, devices, wait, sync_ltc_data);
}

void initLazyBindings(PyObject* module) {
  auto m = py::handle(module).cast<py::module>();
  auto lazy = m.def_submodule("_lazy");
  auto lazy_ts_backend = m.def_submodule("_lazy_ts_backend");

  lazy.def(
      "_mark_step",
      // TODO(whc) this API should probably change from vector<string> to
      // vector<c10::device> but in a separate PR
      [](const std::string& device_str,
         const std::vector<std::string>& devices,
         bool wait) {
        pybind11::gil_scoped_release no_gil;
        auto backend_device = GetDeviceOrCurrent(device_str);
        torch::lazy::LazyGraphExecutor::Get()->SyncLiveTensorsGraph(
            &backend_device, devices, wait);
        torch::lazy::LazyGraphExecutor::Get()->MarkStep(backend_device);
      },
      py::arg("device") = "",
      py::arg("devices"),
      py::arg("wait") = true);
  lazy.def(
      "_wait_device_ops",
      [](const std::vector<std::string>& devices) {
        pybind11::gil_scoped_release no_gil;
        // TODO: Add support of non-empty devices.
        if (!devices.empty()) {
          LOG(ERROR) << "Non-empty devices are not supported.";
        }
        torch::lazy::LazyGraphExecutor::Get()->WaitDeviceOps({});
      },
      py::arg("devices"));
  lazy.def(
      "_reset_metrics", []() { torch::lazy::MetricsArena::Get()->Reset(); });
  lazy.def("_counter_names", []() { return torch::lazy::GetCounterNames(); });
  lazy.def("_counter_value", [](const std::string& name) -> py::object {
    torch::lazy::CounterData* data = torch::lazy::GetCounter(name);
    return data != nullptr ? py::cast<int64_t>(data->Value()) : py::none();
  });
  lazy.def("_get_tensor_id", [](const at::Tensor& tensor) {
    return GetTensorId(tensor);
  });

  lazy.def(
      "_get_tensors_text",
      [](const std::vector<at::Tensor>& tensors) -> std::string {
        auto coverter = [](c10::ArrayRef<torch::lazy::Node*> nodes) {
          return torch::lazy::DumpUtil::ToText(nodes);
        };
        return GetTensorsDump(tensors, coverter);
      });
  lazy.def(
      "_get_tensors_dot",
      [](const std::vector<at::Tensor>& tensors) -> std::string {
        auto coverter = [](c10::ArrayRef<torch::lazy::Node*> nodes) {
          return torch::lazy::DumpUtil::ToDot(nodes);
        };
        return GetTensorsDump(tensors, coverter);
      });
  lazy.def(
      "_get_tensors_backend",
      [](const std::vector<at::Tensor>& tensors) -> std::string {
        return GetTensorsBackendGraph(tensors);
      });
  lazy.def("_get_graph_hash", [](const std::vector<at::Tensor>& tensors) {
    std::vector<LazyTensorPtr> xtensors;
    xtensors.reserve(tensors.size());
    for (auto& tensor : tensors) {
      xtensors.push_back(TryGetLtcTensor(tensor));
    }
    auto hash = LazyGraphExecutor::Get()->GetGraphHash(xtensors);
    std::string bin((const char*)&hash, sizeof(hash));
    return py::bytes(bin);
  });
  lazy.def(
      "_sync_multi",
      [](const std::vector<at::Tensor>& tensors,
         const std::vector<std::string>& devices,
         bool wait,
         bool sync_ltc_data) {
        pybind11::gil_scoped_release no_gil;
        SyncTensors(tensors, devices, wait, sync_ltc_data);
      },
      py::arg("tensors"),
      py::arg("devices"),
      py::arg("wait") = true,
      py::arg("sync_ltc_data") = true);

  lazy.def("_get_force_fallback", []() {
    return torch::lazy::getLTCForceFallback();
  });
  lazy.def("_set_force_fallback", [](std::string newval) {
    torch::lazy::getLTCForceFallback() = newval;
  });
  lazy.def("_clear_ir_cache", []() { TrieCache::Get()->Clear(); });
  lazy.def("_dump_ir_cache", [](std::string filename) {
    TrieCache::Get()->DumpToDotFile(filename);
  });
  lazy.def("_set_reuse_ir", [](bool val) { FLAGS_torch_lazy_reuse_ir = val; });
  lazy.def("_set_symbolic_shape_mode", [](bool val) {
    FLAGS_ltc_enable_symbolic_shapes = val;
  });
  lazy.def("_get_symbolic_shape_mode", []() {
    return FLAGS_ltc_enable_symbolic_shapes;
  });

  lazy_ts_backend.def("_init", []() {
#if !(defined(FBCODE_CAFFE2) || defined(OVRSOURCE))
    torch::lazy::InitTorchScriptBackend();
#else
      TORCH_CHECK(false, "TorchScript backend not yet supported in FBCODE/OVRSOURCE builds");
#endif // !(defined(FBCODE_CAFFE2) || defined(OVRSOURCE))
  });

  /*
   * Return tensor ids and tensors for DeviceData nodes.
   * TODO(shunting) revisit this API for XLA
   */
  lazy_ts_backend.def(
      "_get_tensors_ts_device_data_node",
      [](const std::vector<at::Tensor>& tensors)
          -> std::pair<std::vector<int64_t>, std::vector<at::IValue>> {
#if !(defined(FBCODE_CAFFE2) || defined(OVRSOURCE))
        std::vector<Node*> roots;
        for (auto& tensor : tensors) {
          auto xtensor = TryGetLtcTensor(tensor);
          roots.push_back(xtensor->GetIrValue().node.get());
        }
        auto post_order = Util::ComputePostOrder(roots);
        std::vector<int64_t> tensor_ids;
        std::vector<at::IValue> ivalues;

        std::unordered_set<BackendData::Handle> data_handles_;
        for (auto nodeptr : post_order) {
          if (nodeptr->op() == *torch::lazy::ltc_device_data) {
            const auto backend_data =
                getBackend()->GetComputationDataFromNode(nodeptr);

            auto infoptr = backend_data->info();
            auto deviceDataInfoPtr =
                (torch::lazy::LazyGraphExecutor::DeviceDataInfo*)infoptr;
            auto* tsDataPtr = (torch::lazy::TSData*)backend_data.get();

            // dedup DeviceData by handle
            auto handle = tsDataPtr->GetHandle();
            if (!data_handles_.insert(handle).second) {
              continue;
            }
            tensor_ids.push_back(deviceDataInfoPtr->tensor_id);
            /*
             * If the TSData contains a tensor, then the tensor id will uniquely
             * identify the tensor. We use that tensor id to find the tensor in
             * other places: e.g. in the python forward method parameters.
             *
             * If the TSData contains a scalar, the tensor id itself is not
             * important. We reuse the scalar value in future calls.
             */
            if (tsDataPtr->HasValue()) {
              ivalues.emplace_back(tsDataPtr->data());
            } else {
              CHECK(tsDataPtr->scalar.has_value());
              ivalues.emplace_back(tsDataPtr->scalar.value());
            }
          }
        }
        return std::make_pair(tensor_ids, ivalues);
#else
        TORCH_CHECK(
            false, "TorchScript backend not yet supported in FBCODE builds");
        return std::make_pair(
            std::vector<int64_t>(), std::vector<at::IValue>());
#endif // !(defined(FBCODE_CAFFE2) || defined(OVRSOURCE))
      });
  // TODO(shunting) revisit this part for XLA
  lazy_ts_backend.def(
      "_run_cached_graph",
      [](const std::string& hash_str,
         const std::vector<at::IValue>& graph_inputs) {
        std::vector<at::Tensor> result;
#if !(defined(FBCODE_CAFFE2) || defined(OVRSOURCE))
        TORCH_CHECK(hash_str.size() == sizeof(hash_t));
        hash_t hash = *(hash_t*)(hash_str.c_str());
        auto cachedComputation =
            LazyGraphExecutor::Get()->GetComputationCache()->Get(hash);
        TORCH_CHECK(
            cachedComputation,
            "Failed to get computation by hash. Maybe the entry get kicked out of the LRU cache"); // TODO implement a fallback mechanism, or make sure those entries never get kicked out
        auto computationPtr =
            (torch::lazy::TSComputation*)cachedComputation->computation.get();

        std::vector<torch::jit::IValue> stack;
        stack.reserve(graph_inputs.size());
        for (const auto& arg : graph_inputs) {
          stack.emplace_back(arg);
        }
        computationPtr->graph_executor().run(stack);
        result.reserve(stack.size());
        for (torch::jit::IValue elem : stack) {
          result.push_back(elem.toTensor());
        }
#else
        TORCH_CHECK(
            false, "TorchScript backend not yet supported in FBCODE builds");
#endif // !(defined(FBCODE_CAFFE2) || defined(OVRSOURCE))
        return result;
      });

#ifndef USE_DEPLOY
  // When libtorch_python is loaded, we register the python frame getter
  // otherwise, debug util simply omits python frames
  // TODO(whc) can we make this work inside torch deploy interpreter?
  // it doesn't work as-is, possibly becuase GetPythonFrames resolves to
  // external cpython rather than embedded cpython
  GetPythonFramesFunction() = GetPythonFrames;
#endif
}

} // namespace lazy
} // namespace torch<|MERGE_RESOLUTION|>--- conflicted
+++ resolved
@@ -47,13 +47,9 @@
   std::vector<torch::lazy::Node*> nodes;
   std::vector<torch::lazy::Value> values;
   for (auto& tensor : tensors) {
-<<<<<<< HEAD
     auto inner = at::functionalization::impl::from_functional_tensor(tensor);
-    torch::lazy::LazyTensorPtr lazy_tensor = torch::lazy::TryGetLtcTensor(inner);
-=======
     torch::lazy::LazyTensorPtr lazy_tensor =
-        torch::lazy::TryGetLtcTensor(tensor);
->>>>>>> a87e1dcf
+        torch::lazy::TryGetLtcTensor(inner);
     values.push_back(lazy_tensor->GetIrValue());
     nodes.push_back(values.back().node.get());
   }
