import torch
from torch.nn.modules.container import ModuleList, ModuleDict, Module
from torch.nn.parameter import Parameter
from torch import Tensor

import collections
from contextlib import contextmanager
from typing import Union, Optional, Dict, Tuple, Sequence

_cache_enabled = 0
_cache: Dict[Tuple[int, str], Optional[Tensor]] = {}


@contextmanager
def cached():
    r"""Context manager that enables the caching system within parametrizations
    registered with :func:`register_parametrization`.

    The value of the parametrized objects is computed and cached the first time
    they are required when this context manager is active. The cached values are
    discarded when leaving the context manager.

    This is useful when using a parametrized parameter more than once in the forward pass.
    An example of this is when parametrizing the recurrent kernel of an RNN or when
    sharing weights.

    The simplest way to activate the cache is by wrapping the forward pass of the neural network

    .. code-block:: python

        import torch.nn.utils.parametrize as P
        ...
        with P.cached():
            output = model(inputs)

    in training and evaluation. One may also wrap the parts of the modules that use
    several times the parametrized tensors. For example, the loop of an RNN with a
    parametrized recurrent kernel:

    .. code-block:: python

        with P.cached():
            for x in xs:
                out_rnn = self.rnn_cell(x, out_rnn)
    """
    global _cache
    global _cache_enabled
    _cache_enabled += 1
    try:
        yield
    finally:
        _cache_enabled -= 1
        if not _cache_enabled:
            _cache = {}


def _register_parameter_or_buffer(module, name, X):
    if isinstance(X, Parameter):
        module.register_parameter(name, X)
    else:
        module.register_buffer(name, X)


class ParametrizationList(ModuleList):
    r"""A sequential container that holds and manages the ``original`` or ``original0``, ``original1``, ...
    parameters or buffers of a parametrized :class:`torch.nn.Module`.

    It is the type of ``module.parametrizations[tensor_name]`` when ``module[tensor_name]``
    has been parametrized with :func:`register_parametrization`.

    If the first registered parmetrization has a ``right_inverse`` that returns one tensor or
    does not have a ``right_inverse`` (in which case we assume that ``right_inverse`` is the identity),
    it will hold the tensor under the name ``original``.
    If it has a ``right_inverse`` that returns more than one tensor, these will be registered as
    ``original0``, ``original1``, ...

    .. warning::
        This class is used internally by :func:`register_parametrization`. It is documented
        here for completeness. It shall not be instantiated by the user.

    Args:
        modules (sequence): sequence of modules representing the parametrizations
        original (Parameter or Tensor): parameter or buffer that is parametrized
        unsafe (bool): a boolean flag that denotes whether the parametrization
            may change the dtype and shape of the tensor. Default: `False`
            Warning: the parametrization is not checked for consistency upon registration.
            Enable this flag at your own risk.
    """
    original: Tensor
    unsafe: bool

    def __init__(
        self, modules: Sequence[Module], original: Union[Tensor, Parameter], unsafe: bool = False
    ) -> None:
        # We require this because we need to treat differently the first parametrization
        # This should never throw, unless this class is used from the outside
        if len(modules) == 0:
            raise ValueError("ParametrizationList requires one or more modules.")

        super().__init__(modules)
        self.unsafe = unsafe

        # In plain words:
        # module.weight must keep its dtype and shape.
        # Furthermore, if there is no right_inverse or the right_inverse returns a tensor,
        # this should be of the same dtype as the original tensor
        #
        # We check that the following invariants hold:
        #    X = module.weight
        #    Y = param.right_inverse(X)
        #    assert isinstance(Y, Tensor) or
        #           (isinstance(Y, collections.abc.Sequence) and all(isinstance(t, Tensor) for t in Y))
        #    Z = param(Y) if isisntance(Y, Tensor) else param(*Y)
        #    # Consistency checks
        #    assert X.dtype == Z.dtype and X.shape == Z.shape
        #    # If it has one input, this allows to be able to use set_ to be able to
        #    # move data to/from the original tensor without changing its id (which is what the
        #    # optimiser uses to track parameters)
        #    if isinstance(Y, Tensor)
        #      assert X.dtype == Y.dtype
        # Below we use original = X, new = Y

        original_shape = original.shape
        original_dtype = original.dtype

        # Compute new
        with torch.no_grad():
            new = original
            for module in reversed(self):  # type: ignore[call-overload]
                if hasattr(module, "right_inverse"):
                    try:
                        new = module.right_inverse(new)
                    except NotImplementedError:
                        pass
                # else, or if it throws, we assume that right_inverse is the identity

        if not isinstance(new, Tensor) and not isinstance(new, collections.abc.Sequence):
            raise ValueError("'right_inverse' must return a Tensor or a Sequence of tensors (list, tuple...). "
                             f"Got {type(new).__name__}")

        # Set the number of original tensors
        self.is_tensor = isinstance(new, Tensor)
        self.ntensors = 1 if self.is_tensor else len(new)

        # Register the tensor(s)
        if self.is_tensor:
            if original.dtype != new.dtype:
                raise ValueError(
                    "When `right_inverse` outputs one tensor, it may not change the dtype.\n"
                    f"original.dtype: {original.dtype}\n"
                    f"right_inverse(original).dtype: {new.dtype}"
                )
            # Set the original to original so that the user does not need to re-register the parameter
            # manually in the optimiser
            with torch.no_grad():
                original.set_(new)  # type: ignore[call-overload]
            _register_parameter_or_buffer(self, "original", original)
        else:
            for i, originali in enumerate(new):
                if not isinstance(originali, Tensor):
                    raise ValueError("'right_inverse' must return a Tensor or a Sequence of tensors "
                                     "(list, tuple...). "
                                     f"Got element {i} of the sequence with type {type(originali).__name__}.")

                # If the original tensor was a Parameter that required grad, we expect the user to
                # add the new parameters to the optimizer after registering the parametrization
                # (this is documented)
                if isinstance(original, Parameter):
                    originali = Parameter(originali)
                originali.requires_grad_(original.requires_grad)
                _register_parameter_or_buffer(self, f"original{i}", originali)

        if not self.unsafe:
            # Consistency checks:
            # Since f : A -> B, right_inverse : B -> A, Z and original should live in B
            # Z = forward(right_inverse(original))
            Z = self()
            if not isinstance(Z, Tensor):
                raise ValueError(
                    f"A parametrization must return a tensor. Got {type(Z).__name__}."
                )
            if Z.dtype != original_dtype:
                raise ValueError(
                    "Registering a parametrization may not change the dtype of the tensor, unless `unsafe` flag is enabled.\n"
                    f"unparametrized dtype: {original_dtype}\n"
                    f"parametrized dtype: {Z.dtype}"
                )
            if Z.shape != original_shape:
                raise ValueError(
                    "Registering a parametrization may not change the shape of the tensor, unless `unsafe` flag is enabled.\n"
                    f"unparametrized shape: {original_shape}\n"
                    f"parametrized shape: {Z.shape}"
                )

    def right_inverse(self, value: Tensor) -> None:
        r"""Calls the methods ``right_inverse`` (see :func:`register_parametrization`)
        of the parametrizations in the inverse order they were registered in.
        Then, it stores the result in ``self.original`` if ``right_inverse`` outputs one tensor
        or in ``self.original0``, ``self.original1``, ... if it outputs several.

        Args:
            value (Tensor): Value to which initialize the module
        """
        # All the exceptions in this function should almost never throw.
        # They could throw if, for example, right_inverse function returns a different
        # dtype when given a different input, which should most likely be caused by a
        # bug in the user's code

        with torch.no_grad():
            # See https://github.com/pytorch/pytorch/issues/53103
            for module in reversed(self):  # type: ignore[call-overload]
                if hasattr(module, "right_inverse"):
                    value = module.right_inverse(value)
                else:
                    raise RuntimeError(f"parametrization {type(module).__name__} does not implement "
                                       "right_inverse.")
            if self.is_tensor:
                # These exceptions should only throw when a right_inverse function does not
                # return the same dtype for every input, which should most likely be caused by a bug
                if not isinstance(value, Tensor):
                    raise ValueError(
                        f"`right_inverse` should return a tensor. Got {type(value).__name__}"
                    )
                if value.dtype != self.original.dtype:
                    raise ValueError(
                        f"The tensor returned by `right_inverse` has dtype {value.dtype} "
                        f"while `original` has dtype {self.original.dtype}"
                    )
                # We know that the result is going to have the same dtype
                self.original.set_(value)  # type: ignore[call-overload]
            else:
                if not isinstance(value, collections.abc.Sequence):
                    raise ValueError(
                        "'right_inverse' must return a sequence of tensors. "
                        f"Got {type(value).__name__}."
                    )
                if len(value) != self.ntensors:
                    raise ValueError(
                        "'right_inverse' must return a sequence of tensors of length "
                        f"{self.ntensors}. Got a sequence of lenght {len(value)}."
                    )
                for i, tensor in enumerate(value):
                    original_i = getattr(self, f"original{i}")
                    if not isinstance(tensor, Tensor):
                        raise ValueError(
                            f"`right_inverse` must return a sequence of tensors. "
                            f"Got element {i} of type {type(tensor).__name__}"
                        )
                    if original_i.dtype != tensor.dtype:
                        raise ValueError(
                            f"Tensor {i} returned by `right_inverse` has dtype {tensor.dtype} "
                            f"while `original{i}` has dtype {original_i.dtype}"
                        )
                    original_i.set_(tensor)

    def forward(self) -> Tensor:
        # Unpack the originals for the first parametrization
        if self.is_tensor:
            x = self[0](self.original)
        else:
            originals = (getattr(self, f"original{i}") for i in range(self.ntensors))
            x = self[0](*originals)
        # It's not possible to call self[1:] here, so we have to be a bit more cryptic
        # Also we want to skip all non-integer keys
        curr_idx = 1
        while hasattr(self, str(curr_idx)):
            x = self[curr_idx](x)
            curr_idx += 1
        return x


def _inject_new_class(module: Module) -> None:
    r"""Sets up a module to be parametrized.

    This works by substituting the class of the module by a class
    that extends it to be able to inject a property

    Args:
        module (nn.Module): module into which to inject the property
    """
    cls = module.__class__

    def getstate(self):
        raise RuntimeError(
            "Serialization of parametrized modules is only "
            "supported through state_dict(). See:\n"
            "https://pytorch.org/tutorials/beginner/saving_loading_models.html"
            "#saving-loading-a-general-checkpoint-for-inference-and-or-resuming-training"
        )

    param_cls = type(
        f"Parametrized{cls.__name__}",
        (cls,),
        {
            "__getstate__": getstate,
        },
    )

    module.__class__ = param_cls


def _inject_property(module: Module, tensor_name: str) -> None:
    r"""Injects a property into module[tensor_name].

    It assumes that the class in the module has already been modified from its
    original one using _inject_new_class and that the tensor under :attr:`tensor_name`
    has already been moved out

    Args:
        module (nn.Module): module into which to inject the property
        tensor_name (str): name of the name of the property to create
    """
    # We check the precondition.
    # This should never fire if register_parametrization is correctly implemented
    assert not hasattr(module, tensor_name)

    @torch.jit.unused
    def get_cached_parametrization(parametrization) -> Tensor:
        global _cache
        key = (id(module), tensor_name)
        tensor = _cache.get(key)
        if tensor is None:
            tensor = parametrization()
            _cache[key] = tensor
        return tensor

    def get_parametrized(self) -> Tensor:
        parametrization = self.parametrizations[tensor_name]
        if _cache_enabled:
            if torch.jit.is_scripting():
                # Scripting
                raise RuntimeError('Caching is not implemented for scripting. '
                                   'Either disable caching or avoid scripting.')
            elif torch._C._get_tracing_state() is not None:
                # Tracing
                raise RuntimeError('Cannot trace a model while caching parametrizations.')
            else:
                return get_cached_parametrization(parametrization)
        else:
            # If caching is not active, this function just evaluates the parametrization
            return parametrization()

    def set_original(self, value: Tensor) -> None:
        self.parametrizations[tensor_name].right_inverse(value)

    setattr(module.__class__, tensor_name, property(get_parametrized, set_original))

def register_parametrization(
    module: Module, tensor_name: str, parametrization: Module, *, unsafe: bool = False,
) -> Module:
    r"""Adds a parametrization to a tensor in a module.

    Assume that ``tensor_name="weight"`` for simplicity. When accessing ``module.weight``,
    the module will return the parametrized version ``parametrization(module.weight)``.
    If the original tensor requires a gradient, the backward pass will differentiate
    through :attr:`parametrization`, and the optimizer will update the tensor accordingly.

    The first time that a module registers a parametrization, this function will add an attribute
    ``parametrizations`` to the module of type :class:`~ParametrizationList`.

    The list of parametrizations on the tensor ``weight`` will be accessible under
    ``module.parametrizations.weight``.

    The original tensor will be accessible under
    ``module.parametrizations.weight.original``.

    Parametrizations may be concatenated by registering several parametrizations
    on the same attribute.

    The training mode of a registered parametrization is updated on registration
    to match the training mode of the host module

    Parametrized parameters and buffers have an inbuilt caching system that can be activated
    using the context manager :func:`cached`.

    A :attr:`parametrization` may optionally implement a method with signature

    .. code-block:: python

        def right_inverse(self, X: Tensor) -> Union[Tensor, Sequence[Tensor]]

    This method is called on the unparametrized tensor when the first parametrization
    is registered to compute the initial value of the original tensor.
    If this method is not implemented, the original tensor will be just the unparametrized tensor.

    If all the parametrizations registered on a tensor implement `right_inverse` it is possible
    to initialize a parametrized tensor by assigning to it, as shown in the example below.

    It is possible for the first parametrization to depend on several inputs.
    This may be implemented returning a tuple of tensors from ``right_inverse``
    (see the example implementation of a ``RankOne`` parametrization below).

    In this case, the unconstrained tensors are also located under ``module.parametrizations.weight``
    with names ``original0``, ``original1``,...

    .. note::

        If unsafe=False (default) both the forward and right_inverse methods will be called
        once to perform a number of consistency checks.
        If unsafe=True, then right_inverse will be called if the tensor is not parametrized,
        and nothing will be called otherwise.

    .. note::

        In most situations, ``right_inverse`` will be a function such that
        ``forward(right_inverse(X)) == X`` (see
        `right inverse <https://en.wikipedia.org/wiki/Inverse_function#Right_inverses>`_).
        Sometimes, when the parametrization is not surjective, it may be reasonable
        to relax this.

    .. warning::

        If a parametrization depends on several inputs, :func:`~register_parametrization`
        will register a number of new parameters. If such parametrization is registered
        after the optimizer is created, these new parameters will need to be added manually
        to the optimizer. See :meth:`torch.Optimizer.add_param_group`.

    Args:
        module (nn.Module): module on which to register the parametrization
        tensor_name (str): name of the parameter or buffer on which to register
            the parametrization
        parametrization (nn.Module): the parametrization to register
    Keyword args:
        unsafe (bool): a boolean flag that denotes whether the parametrization
            may change the dtype and shape of the tensor. Default: `False`
            Warning: the parametrization is not checked for consistency upon registration.
            Enable this flag at your own risk.

    Raises:
        ValueError: if the module does not have a parameter or a buffer named :attr:`tensor_name`

    Examples:
        >>> import torch
        >>> import torch.nn as nn
        >>> import torch.nn.utils.parametrize as P
        >>>
        >>> class Symmetric(nn.Module):
        >>>     def forward(self, X):
        >>>         return X.triu() + X.triu(1).T  # Return a symmetric matrix
        >>>
        >>>     def right_inverse(self, A):
        >>>         return A.triu()
        >>>
        >>> m = nn.Linear(5, 5)
        >>> P.register_parametrization(m, "weight", Symmetric())
        >>> print(torch.allclose(m.weight, m.weight.T))  # m.weight is now symmetric
        True
        >>> A = torch.rand(5, 5)
        >>> A = A + A.T   # A is now symmetric
        >>> m.weight = A  # Initialize the weight to be the symmetric matrix A
        >>> print(torch.allclose(m.weight, A))
        True

        >>> class RankOne(nn.Module):
        >>>     def forward(self, x, y):
        >>>         # Form a rank 1 matrix multiplying two vectors
        >>>         return x.unsqueeze(-1) @ y.unsqueeze(-2)
        >>>
        >>>     def right_inverse(self, Z):
        >>>         # Project Z onto the rank 1 matrices
        >>>         U, S, Vh = torch.linalg.svd(Z, full_matrices=False)
        >>>         # Return rescaled singular vectors
        >>>         s0_sqrt = S[0].sqrt().unsqueeze(-1)
        >>>         return U[..., :, 0] * s0_sqrt, Vh[..., 0, :] * s0_sqrt
        >>>
        >>> linear_rank_one = P.register_parametrization(nn.Linear(4, 4), "weight", RankOne())
        >>> print(torch.linalg.matrix_rank(linear_rank_one.weight).item())
        1

    """
    parametrization.train(module.training)
    if is_parametrized(module, tensor_name):
        # Correctness checks.
        # If A is the space of tensors with shape and dtype equal to module.weight
        # we check that parametrization.forward and parametrization.right_inverse are
        # functions from A to A
        if not unsafe:
            Y = getattr(module, tensor_name)
            X = parametrization(Y)
            if not isinstance(X, Tensor):
                raise ValueError(
                    f"A parametrization must return a tensor. Got {type(X).__name__}."
                )
            if X.dtype != Y.dtype:
                raise ValueError(
                    "Registering a parametrization may not change the dtype of the tensor, unless the `unsafe` flag is enabled.\n"
                    f"module.{tensor_name}.dtype: {Y.dtype}\n"
                    f"parametrization(module.{tensor_name}).dtype: {X.dtype}"
                )
            if X.shape != Y.shape:
                raise ValueError(
                    "Registering a parametrization may not change the shape of the tensor, unless the `unsafe` flag is enabled.\n"
                    f"module.{tensor_name}.shape: {Y.shape}\n"
                    f"parametrization(module.{tensor_name}).shape: {X.shape}"
                )
            if hasattr(parametrization, "right_inverse"):
                try:
                    Z = parametrization.right_inverse(X)  # type: ignore[operator]
                except NotImplementedError:
                    pass
                else:
                    if not isinstance(Z, Tensor):
                        raise ValueError(
                            f"parametrization.right_inverse must return a tensor. Got: {type(Z).__name__}"
                        )
                    if Z.dtype != Y.dtype:
                        raise ValueError(
                            "The tensor returned by parametrization.right_inverse must have the same dtype "
                            f"as module.{tensor_name}, unless the `unsafe` flag is enabled.\n"
                            f"module.{tensor_name}.dtype: {Y.dtype}\n"
                            f"returned dtype: {Z.dtype}"
                        )
                    if Z.shape != Y.shape:
                        raise ValueError(
                            "The tensor returned by parametrization.right_inverse must have the same shape "
                            f"as module.{tensor_name}, unless the `unsafe` flag is enabled.\n"
                            f"module.{tensor_name}.shape: {Y.shape}\n"
                            f"returned shape: {Z.shape}"
                        )
            # else right_inverse is assumed to be the identity

        # add the new parametrization to the parametrization list
        assert isinstance(module.parametrizations, ModuleDict)  # Make mypy happy
        module.parametrizations[tensor_name].append(parametrization)
        # If unsafe was True in previous parametrization, keep it enabled
        module.parametrizations[tensor_name].unsafe |= unsafe  # type: ignore[index, union-attr]
    elif tensor_name in module._buffers or tensor_name in module._parameters:
        # Set the parametrization mechanism
        # Fetch the original buffer or parameter
        original = getattr(module, tensor_name)
        # We create this early to check for possible errors
        parametrizations = ParametrizationList([parametrization], original, unsafe=unsafe)
        # Delete the previous parameter or buffer
        delattr(module, tensor_name)
        # If this is the first parametrization registered on the module,
        # we prepare the module to inject the property
        if not is_parametrized(module):
            # Change the class
            _inject_new_class(module)
            # Inject a ``ModuleDict`` into the instance under module.parametrizations
            module.parametrizations = ModuleDict()
        # Add a property into the class
        _inject_property(module, tensor_name)
        # Add a ParametrizationList
        assert isinstance(module.parametrizations, ModuleDict)  # Make mypy happy
        module.parametrizations[tensor_name] = parametrizations
    else:
        raise ValueError(
            f"Module '{module}' does not have a parameter, a buffer, or a "
            f"parametrized element with name '{tensor_name}'"
        )
    return module


def is_parametrized(module: Module, tensor_name: Optional[str] = None) -> bool:
    r"""Returns ``True`` if module has an active parametrization.

    If the argument :attr:`tensor_name` is specified, returns ``True`` if
    ``module[tensor_name]`` is parametrized.

    Args:
        module (nn.Module): module to query
        name (str, optional): attribute in the module to query
            Default: ``None``
    """
    parametrizations = getattr(module, "parametrizations", None)
    if parametrizations is None or not isinstance(parametrizations, ModuleDict):
        return False
    if tensor_name is None:
        # Check that there is at least one parametrized buffer or Parameter
        return len(parametrizations) > 0
    else:
        return tensor_name in parametrizations


def remove_parametrizations(
    module: Module, tensor_name: str, leave_parametrized: bool = True
) -> Module:
    r"""Removes the parametrizations on a tensor in a module.

    - If ``leave_parametrized=True``, ``module[tensor_name]`` will be set to
      its current output. In this case, the parametrization shall not change the ``dtype``
      of the tensor.
    - If ``leave_parametrized=False``, ``module[tensor_name]`` will be set to
      the unparametrised tensor in ``module.parametrizations[tensor_name].original``.
      This is only possible when the parametrization depends on just one tensor.

    Args:
        module (nn.Module): module from which remove the parametrization
        tensor_name (str): name of the parametrization to be removed
        leave_parametrized (bool, optional): leave the attribute :attr:`tensor_name` parametrized.
            Default: ``True``

    Returns:
        Module: module

    Raises:
        ValueError: if ``module[tensor_name]`` is not parametrized
        ValueError: if ``leave_parametrized=False`` and the parametrization depends on several tensors
    """

    if not is_parametrized(module, tensor_name):
        raise ValueError(f"Module {module} does not have a parametrization on {tensor_name}")

    # Fetch the original tensor
    assert isinstance(module.parametrizations, ModuleDict)  # Make mypy happy
    parametrizations = module.parametrizations[tensor_name]
    if parametrizations.is_tensor:
        original = parametrizations.original
        if leave_parametrized:
            with torch.no_grad():
                t = getattr(module, tensor_name)
            # We know they have the same dtype because we have checked this when registering the
            # parametrizations. As such, we can use set_
            # We do this so that the parameter does not to change the id()
            # This way the user does not need to update the optimizer
            with torch.no_grad():
                if type(original) is torch.Tensor:
                    original.set_(t)
                else:
                    try:
                        original.set_(t)
                    except RuntimeError as e:
                        # TODO: Fix this for tensor subclasses that are parameters:
                        # RuntimeError: set_storage is not allowed on a Tensor created from .data or .detach().
                        raise RuntimeError("Calling remove_parametrizations() with leave_parametrized=True "
                                           "for a parameter that is an instance of a tensor subclass requires "
                                           "set_() to be implemented correctly for the tensor subclass. Either "
                                           "set leave_parametrized=False or provide a working implementation for "
                                           "set_() in the tensor subclass.")
    else:
        if leave_parametrized:
            # We cannot use no_grad because we need to know whether one or more
            # original tensors required grad
            t = getattr(module, tensor_name)
            # We'll have to trust the user to add it to the optimizer
            original = Parameter(t) if t.requires_grad else t
        else:
            raise ValueError("Cannot leave unparametrized (`leave_parametrized=False`) a tensor "
                             "that is parametrized in terms of a sequence of tensors.")

    # Delete the property that manages the parametrization
    delattr(module.__class__, tensor_name)
    # Delete the ParametrizationList
    del module.parametrizations[tensor_name]

    # Restore the parameter / buffer into the main class
    _register_parameter_or_buffer(module, tensor_name, original)

    # Roll back the parametrized class if no other buffer or parameter
    # is currently parametrized in this class
    if not is_parametrized(module):
        delattr(module, "parametrizations")
        # Restore class
        orig_cls = module.__class__.__bases__[0]
        module.__class__ = orig_cls
<<<<<<< HEAD
    return module
=======
    return module

def type_before_parametrizations(module: Module) -> type:
    r"""Returns the module type before parametrizations were applied and if not,
    then it returns the module type.

    Args:
        module (nn.Module): module to get type of
    """
    if is_parametrized(module):
        return module.__class__.__bases__[0]
    else:
        return type(module)

def transfer_parametrizations_and_params(
    from_module: Module, to_module: Module, tensor_name: Optional[str] = None
) -> Module:
    r"""Transfers parametrizations and the parameters they parametrize from from_module
    to to_module. If tensor_name is specified, only transfers the specified parameter, otherwise
    transfers all parametrized parameters. If those parameters do not exist in to_module, it will create them.
    Does nothing if from_module is not parametrized.

    Args:
        from_module (nn.Module): module to transfer from
        to_module (nn.Module): module to transfer to
        tensor_name (str, optional): parameter to transfer

    Returns:
        Module: to_module
    """
    if is_parametrized(from_module):
        assert isinstance(from_module.parametrizations, ModuleDict)  # for mypy

        # get list of all params or the single param to transfer
        parameters_to_transfer: Union[list, ModuleDict] = (
            from_module.parametrizations if tensor_name is None else [tensor_name]
        )

        assert hasattr(parameters_to_transfer, "__iter__")  # for mypy
        for parameter_name in parameters_to_transfer:

            # initialize the to-be-transfered param in to_module if it doesn't exist already
            if not hasattr(to_module, parameter_name):
                setattr(
                    to_module,
                    parameter_name,
                    Parameter(getattr(from_module, parameter_name)),
                )

            # apply the params's parametrizations to to_module
            for param_func in from_module.parametrizations[parameter_name]:
                register_parametrization(to_module, parameter_name, param_func)
            assert isinstance(to_module.parametrizations, ModuleDict)  # for mypy

            # make values match, original values can be stored in either original or
            # original0, original1..., need to check both cases
            if hasattr(from_module.parametrizations[parameter_name], "original"):
                to_module.parametrizations[parameter_name].original = \
                    from_module.parametrizations[parameter_name].original
            else:
                num = 0
                orig_num = "original" + str(num)
                # loop through each original# until all values have been set
                while hasattr(from_module.parametrizations[parameter_name], orig_num):
                    setattr(
                        to_module.parametrizations[parameter_name],
                        orig_num,
                        getattr(from_module.parametrizations[parameter_name], orig_num),
                    )
                    num = num + 1
                    orig_num = "original" + str(num)

    return to_module
>>>>>>> b0863391
<|MERGE_RESOLUTION|>--- conflicted
+++ resolved
@@ -572,7 +572,6 @@
     else:
         return tensor_name in parametrizations
 
-
 def remove_parametrizations(
     module: Module, tensor_name: str, leave_parametrized: bool = True
 ) -> Module:
@@ -654,9 +653,6 @@
         # Restore class
         orig_cls = module.__class__.__bases__[0]
         module.__class__ = orig_cls
-<<<<<<< HEAD
-    return module
-=======
     return module
 
 def type_before_parametrizations(module: Module) -> type:
@@ -729,5 +725,4 @@
                     num = num + 1
                     orig_num = "original" + str(num)
 
-    return to_module
->>>>>>> b0863391
+    return to_module