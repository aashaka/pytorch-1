#pragma once

#include <ATen/native/vulkan/api/Common.h>
#include <ATen/native/vulkan/api/Allocator.h>
#include <ATen/native/vulkan/api/Cache.h>
#include <ATen/native/vulkan/api/Command.h>
#include <c10/util/hash.h>

namespace at {
namespace native {
namespace vulkan {
namespace api {

struct Resource final {
  class Pool;

  //
  // Memory
  //

  class Memory final {
   public:
    constexpr Memory();

    struct Access final {
      typedef uint8_t Flags;

      enum Type : Flags {
        Read = 1u << 0u,
        Write = 1u << 1u,
      };

      template<typename Type, Flags access>
      using Pointer = std::add_pointer_t<
          std::conditional_t<
              0u != (access & Write),
              Type,
              std::add_const_t<Type>>>;
    };

    class Scope;
    template<typename Type>
    using Data = Handle<Type, Scope>;

    template<
        typename Type,
        typename Pointer = Access::Pointer<Type, Access::Read>>
    Data<Pointer> map() const &;

    template<
        typename Type,
        Access::Flags kAccess,
        typename Pointer = Access::Pointer<Type, kAccess>>
    Data<Pointer> map() &;

   private:
    friend class Pool;
    Memory(VmaAllocator, VmaAllocation);
    void* map() const;

    // Intentionally disabed to ensure memory access is always properly
    // encapsualted in a scoped map-unmap region.  Allowing below overloads
    // to be invoked on a temporary would open the door to the possibility
    // of accessing the underlying memory out of the expected scope making
    // for seemingly ineffective memory writes and hard to hunt down bugs.

    template<typename Type, typename Pointer>
    Data<Pointer> map() const && = delete;

    template<typename Type, Access::Flags kAccess, typename Pointer>
    Data<Pointer> map() && = delete;

   private:
    VmaAllocator allocator_;
    VmaAllocation allocation_;
  };

  //
  // Buffer
  //

  class Buffer final {
   public:
    constexpr Buffer();

    /*
      Descriptor
    */

    struct Descriptor final {
      VkDeviceSize size;

      struct {
        VkBufferUsageFlags buffer;
        VmaMemoryUsage memory;
      } usage;
    };

    /*
      Object
    */

    class Object final {
     public:
      constexpr Object();

      operator bool() const;
      VkBuffer handle() const;
      VkDeviceSize offset() const;
      VkDeviceSize range() const;

     private:
      friend class Pool;
      Object(VkBuffer, VkDeviceSize, VkDeviceSize);

     private:
      VkBuffer handle_;
      VkDeviceSize offset_;
      VkDeviceSize range_;
    };

    operator bool() const;

    const Object& object() const;
    Object& object();

    const Memory& memory() const;
    Memory& memory();

   private:
    friend class Pool;
    Buffer(const Object&, const Memory&);

   private:
    Object object_;
    Memory memory_;
  };

  //
  // Image
  //

  class Image final {
   public:
    constexpr Image();

    //
    // Sampler
    //

    struct Sampler final {
      /*
        Descriptor
      */

      struct Descriptor final {
        VkFilter filter;
        VkSamplerMipmapMode mipmap_mode;
        VkSamplerAddressMode address_mode;
        VkBorderColor border;
      };

      /*
        Factory
      */

      class Factory final {
       public:
        explicit Factory(const GPU& gpu);

        typedef Sampler::Descriptor Descriptor;
        typedef VK_DELETER(Sampler) Deleter;
        typedef Handle<VkSampler, Deleter> Handle;

        struct Hasher {
          size_t operator()(const Descriptor& descriptor) const;
        };

        Handle operator()(const Descriptor& descriptor) const;

       private:
        VkDevice device_;
      };

      /*
        Cache
      */

      typedef api::Cache<Factory> Cache;
      Cache cache;

      explicit Sampler(const GPU& gpu)
        : cache(Factory(gpu)) {
      }
    };

    /*
      Descriptor
    */

    struct Descriptor final {
      VkImageType type;
      VkFormat format;
      VkExtent3D extent;

      struct {
        VkImageUsageFlags image;
        VmaMemoryUsage memory;
      } usage;

      struct {
        VkImageViewType type;
        VkFormat format;
      } view;

      Sampler::Descriptor sampler;
    };

    /*
      Object
    */

    class Object final {
     public:
      constexpr Object();

      operator bool() const;
      VkImage handle() const;
      VkImageLayout layout() const;
      VkImageView view() const;
      VkSampler sampler() const;

      void transition(
          const Command::Buffer& command_buffer,
          VkImageLayout image_layout);

     private:
      friend class Pool;
      Object(VkImage, VkImageLayout, VkImageView, VkSampler);

     private:
      VkImage handle_;
      VkImageLayout layout_;
      VkImageView view_;
      VkSampler sampler_;
    };

    operator bool() const;

    const Object& object() const;
    Object& object();

    const Memory& memory() const;
    Memory& memory();

   private:
    friend class Pool;
    Image(const Object&, const Memory&);

   private:
    Object object_;
    Memory memory_;
  };

  //
  // Fence
  //

  class Fence final {
   public:
    constexpr Fence();

    operator bool() const;
    VkFence handle() const;
    void wait(uint64_t timeout_nanoseconds = UINT64_MAX);

   private:
    friend class Pool;
    Fence(VkDevice, VkFence);

   private:
    VkDevice device_;
    VkFence handle_;
    mutable bool used_;
  };

  //
  // Pool
  //

  class Pool final {
   public:
    explicit Pool(const GPU& gpu);
    Pool(const Pool&) = delete;
    Pool& operator=(const Pool&) = delete;
    Pool(Pool&&) = default;
    Pool& operator=(Pool&&) = default;
    ~Pool() = default;

    Buffer buffer(const Buffer::Descriptor& descriptor);
    Image image(const Image::Descriptor& descriptor);
    Fence fence();
    void purge();

   private:
    static void release_buffer(const Resource::Buffer&);
    static void release_image(const Resource::Image&);
    static void release_fence(Resource::Fence&);

   private:
    struct Configuration final {
      static constexpr uint32_t kReserve = 256u;
    };

    VkDevice device_;
    Handle<VmaAllocator, void(*)(VmaAllocator)> allocator_;

    struct {
      std::vector<Handle<Buffer, void(*)(const Buffer&)>> pool;
    } buffer_;

    struct {
      std::vector<Handle<Image, void(*)(const Image&)>> pool;
      Image::Sampler sampler;
    } image_;

    struct {
      std::vector<Handle<Fence, void(*)(Fence&)>> pool;
      std::vector<VkFence> free;
      std::vector<VkFence> used;
    } fence_;
  } pool;

  explicit Resource(const GPU& gpu)
    : pool(gpu) {
  }
};

//
// Impl
//

inline constexpr Resource::Memory::Memory()
  : allocator_{},
    allocation_{} {
}

inline Resource::Memory::Memory(
  const VmaAllocator allocator,
  const VmaAllocation allocation)
  : allocator_(allocator),
    allocation_(allocation) {
  TORCH_INTERNAL_ASSERT_DEBUG_ONLY(
      allocator_,
      "Invalid VMA allocator!");

  TORCH_INTERNAL_ASSERT_DEBUG_ONLY(
      allocation_,
      "Invalid VMA allocation!");
}

class Resource::Memory::Scope final {
 public:
  Scope(
      VmaAllocator allocator,
      VmaAllocation allocation,
      Resource::Memory::Access::Flags access);

  void operator()(const void* data) const;

 private:
  VmaAllocator allocator_;
  VmaAllocation allocation_;
  Resource::Memory::Access::Flags access_;
};

template<typename, typename Pointer>
inline Resource::Memory::Data<Pointer> Resource::Memory::map() const & {
  return Data<Pointer>{
    reinterpret_cast<Pointer>(map(*this)),
    Scope(allocator_, allocation_, Access::Read),
  };
}

template<typename, Resource::Memory::Access::Flags kAccess, typename Pointer>
inline Resource::Memory::Data<Pointer> Resource::Memory::map() & {
<<<<<<< HEAD
  void* map(const Memory& memory);

  static_assert(
      (kAccess == Access::Read) ||
      (kAccess == Access::Write) ||
      (kAccess == (Access::Read | Access::Write)),
      "Invalid memory access!");

=======
>>>>>>> d89ddea7
  return Data<Pointer>{
    reinterpret_cast<Pointer>(map(*this)),
    Scope(allocator_, allocation_, kAccess),
  };
}

inline constexpr Resource::Buffer::Object::Object()
  : handle_{},
    offset_{},
    range_{} {
}

inline Resource::Buffer::Object::Object(
    const VkBuffer buffer,
    const VkDeviceSize offset,
    const VkDeviceSize range)
  : handle_(buffer),
    offset_(offset),
    range_(range) {
}

inline Resource::Buffer::Object::operator bool() const {
  return VK_NULL_HANDLE != handle();
}

inline VkBuffer Resource::Buffer::Object::handle() const {
  return handle_;
}

inline VkDeviceSize Resource::Buffer::Object::offset() const {
  return offset_;
}

inline VkDeviceSize Resource::Buffer::Object::range() const {
  return range_;
}

inline constexpr Resource::Buffer::Buffer()
  : object_{},
    memory_{} {
}

inline Resource::Buffer::Buffer(
    const Object& object,
    const Memory& memory)
  : object_(object),
    memory_(memory) {
}

inline Resource::Buffer::operator bool() const {
  return object();
}

inline const Resource::Buffer::Object& Resource::Buffer::object() const {
  return object_;
}

inline Resource::Buffer::Object& Resource::Buffer::object() {
  return object_;
}

inline const Resource::Memory& Resource::Buffer::memory() const {
  return memory_;
}

inline Resource::Memory& Resource::Buffer::memory() {
  return memory_;
}

inline bool operator==(
    const Resource::Image::Sampler::Descriptor& _1,
    const Resource::Image::Sampler::Descriptor& _2) {
    return (_1.filter == _2.filter) &&
           (_1.mipmap_mode == _2.mipmap_mode) &&
           (_1.address_mode == _2.address_mode) &&
           (_1.border == _2.border);
}

inline size_t Resource::Image::Sampler::Factory::Hasher::operator()(
    const Descriptor& descriptor) const {
  return c10::get_hash(
      descriptor.filter,
      descriptor.mipmap_mode,
      descriptor.address_mode,
      descriptor.border);
}

inline constexpr Resource::Image::Object::Object()
  : handle_{},
    layout_{},
    view_{},
    sampler_{} {
}

inline Resource::Image::Object::Object(
    const VkImage image,
    const VkImageLayout layout,
    const VkImageView view,
    const VkSampler sampler)
  : handle_(image),
    layout_(layout),
    view_(view),
    sampler_(sampler) {
  TORCH_INTERNAL_ASSERT_DEBUG_ONLY(
      handle_,
      "Invalid Vulkan image!");

  TORCH_INTERNAL_ASSERT_DEBUG_ONLY(
      view_,
      "Invalid Vulkan image view!");

  TORCH_INTERNAL_ASSERT_DEBUG_ONLY(
      sampler_,
      "Invalid Vulkan image sampler!");
}

inline Resource::Image::Object::operator bool() const {
  return VK_NULL_HANDLE != handle();
}

inline VkImage Resource::Image::Object::handle() const {
  return handle_;
}

inline VkImageLayout Resource::Image::Object::layout() const {
  return layout_;
}

inline VkImageView Resource::Image::Object::view() const {
  return view_;
}

inline VkSampler Resource::Image::Object::sampler() const {
  return sampler_;
}

inline constexpr Resource::Image::Image()
  : object_{},
    memory_{} {
}

inline Resource::Image::Image(
    const Object& object,
    const Memory& memory)
  : object_(object),
    memory_(memory) {
}

inline Resource::Image::operator bool() const {
  return object();
}

inline const Resource::Image::Object& Resource::Image::object() const {
  return object_;
}

inline Resource::Image::Object& Resource::Image::object() {
  return object_;
}

inline const Resource::Memory& Resource::Image::memory() const {
  return memory_;
}

inline Resource::Memory& Resource::Image::memory() {
  return memory_;
}

inline constexpr Resource::Fence::Fence()
  : device_{},
    handle_{},
    used_{false} {
}

inline Resource::Fence::Fence(
    const VkDevice device,
    const VkFence fence)
  : device_(device),
    handle_(fence),
    used_(false) {
  TORCH_INTERNAL_ASSERT_DEBUG_ONLY(
      device_,
      "Invalid Vulkan device!");

  TORCH_INTERNAL_ASSERT_DEBUG_ONLY(
      handle_,
      "Invalid Vulkan fence!");
}

inline Resource::Fence::operator bool() const {
  return handle_ != VK_NULL_HANDLE;
}

inline VkFence Resource::Fence::handle() const {
  used_ = true;
  return handle_;
}

} // namespace api
} // namespace vulkan
} // namespace native
} // namespace at<|MERGE_RESOLUTION|>--- conflicted
+++ resolved
@@ -384,17 +384,12 @@
 
 template<typename, Resource::Memory::Access::Flags kAccess, typename Pointer>
 inline Resource::Memory::Data<Pointer> Resource::Memory::map() & {
-<<<<<<< HEAD
-  void* map(const Memory& memory);
-
   static_assert(
       (kAccess == Access::Read) ||
       (kAccess == Access::Write) ||
       (kAccess == (Access::Read | Access::Write)),
       "Invalid memory access!");
 
-=======
->>>>>>> d89ddea7
   return Data<Pointer>{
     reinterpret_cast<Pointer>(map(*this)),
     Scope(allocator_, allocation_, kAccess),
