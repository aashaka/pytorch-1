--- conflicted
+++ resolved
@@ -18,11 +18,8 @@
 #include <ATen/ops/_convert_indices_from_csr_to_coo.h>
 #include <ATen/ops/_nnz_native.h>
 #include <ATen/ops/_sparse_csr_tensor_unsafe_native.h>
-<<<<<<< HEAD
-=======
 #include <ATen/ops/_sparse_coo_tensor_unsafe_native.h>
 #include <ATen/ops/_validate_sparse_compressed_tensor_args_native.h>
->>>>>>> c1037d0d
 #include <ATen/ops/_validate_sparse_csr_tensor_args_native.h>
 #include <ATen/ops/clone_native.h>
 #include <ATen/ops/col_indices_native.h>
@@ -48,15 +45,23 @@
 
 } // end anonymous namespace
 
-void _validate_sparse_csr_tensor_args(const Tensor& crow_indices, const Tensor& col_indices, const Tensor& values, IntArrayRef size) {
+void _validate_sparse_compressed_tensor_args_worker(const Tensor& compressed_indices, const Tensor& plain_indices, const Tensor& values, const IntArrayRef size, const Layout& layout) {
+
+  // Layout must be Sparse Compressed
+  AT_DISPATCH_ALL_SPARSE_COMPRESSED_LAYOUTS(layout, "validate_sparse_compressed_tensor_args", [&]{});
+
+  const std::string layout_name = layoutToString(layout, /*upper=*/ true);
+  const std::string compressed_indices_name = compressedIndicesName(layout);
+  const std::string plain_indices_name = plainIndicesName(layout);
+
   // Layout Invariants
   TORCH_CHECK(
-      col_indices.layout() == kStrided && col_indices.is_contiguous(),
-      "expected col_indices to be a strided and contiguous tensor");
-
-  TORCH_CHECK(
-      crow_indices.layout() == kStrided && crow_indices.is_contiguous(),
-      "expected crow_indices to be a strided and contiguous tensor");
+      plain_indices.layout() == kStrided && plain_indices.is_contiguous(),
+      "expected ", plain_indices_name, " to be a strided and contiguous tensor");
+
+  TORCH_CHECK(
+      compressed_indices.layout() == kStrided && compressed_indices.is_contiguous(),
+      "expected ", compressed_indices_name ," to be a strided and contiguous tensor");
 
   TORCH_CHECK(
       values.layout() == kStrided && values.is_contiguous(),
@@ -64,106 +69,136 @@
 
   // Shape and Strides invariants
   TORCH_CHECK(
-      size.size() >= 2,
-      "size of a batched CSR tensor must have length >= 2, but got: ",
-      size.size());
-  TORCH_CHECK(
-      crow_indices.dim() >= 1,
-      "crow_indices must have dim >= 1 but got crow_indices.dim() = ",
-      crow_indices.dim());
-  TORCH_CHECK(
-      col_indices.dim() >= 1,
-      "col_indices must have dim >= 1 but got col_indices.dim() = ",
-      col_indices.dim());
-  TORCH_CHECK(
-      values.dim() >= 1,
-      "values must have dim >= 1 but got values.dim() = ",
-      values.dim());
-
-  TORCH_CHECK(
-      crow_indices.dim() == col_indices.dim(),
-      "Number of dimensions of crow_indices and col_indices must be the same.");
-  TORCH_CHECK(
-      crow_indices.dim() == values.dim(),
-      "Number of dimensions of indices and values must be the same.");
-  TORCH_CHECK(
-      static_cast<size_t>(crow_indices.dim()) == size.size() - 1,
-      "Number of dimensions of indices must be one less than the number of dimensions of the provided size.");
+              size.size() >= 2,
+              "size of a batched ", layout_name, " tensor must have length >= 2, but got: ",
+              size.size());
+  TORCH_CHECK(
+              compressed_indices.dim() >= 1,
+              compressed_indices_name, " must have dim >= 1 but got ", compressed_indices_name, ".dim() = ",
+              compressed_indices.dim());
+  TORCH_CHECK(
+              plain_indices.dim() >= 1,
+              plain_indices_name, " must have dim >= 1 but got ", plain_indices_name, ".dim() = ",
+              plain_indices.dim());
+  TORCH_CHECK(
+              values.dim() >= 1,
+              "values must have dim >= 1 but got values.dim() = ",
+              values.dim());
+
+  TORCH_CHECK(
+      compressed_indices.dim() == plain_indices.dim(),
+      "number of dimensions of ", compressed_indices_name, " and ", plain_indices_name, " must be the same.");
+
+  AT_DISPATCH_PLAIN_SPARSE_COMPRESSED_LAYOUTS(
+      layout, "validate_sparse_compressed_tensor_args",
+      [&] {
+        TORCH_CHECK(
+                    compressed_indices.dim() == values.dim(),
+                    "number of dimensions of indices and values must be the same.");
+      },
+      [&] {
+        TORCH_CHECK(
+                    compressed_indices.dim() + 2 == values.dim(),
+                    "number of dimensions of indices must be two less than the number of dimensions of the values.");
+      });
+
+  TORCH_CHECK(
+      static_cast<size_t>(compressed_indices.dim()) == size.size() - 1,
+      "number of dimensions of indices must be one less than the number of dimensions of the provided size.");
+
+  int block_ndim = AT_DISPATCH_PLAIN_SPARSE_COMPRESSED_LAYOUTS(layout, "validate_sparse_compressed_tensor_args", [&]{ return 0; }, [&]{ return 2; });
+  IntArrayRef block_size = values.sizes().slice(values.dim() - block_ndim, block_ndim);
+  int64_t numel_per_block = AT_DISPATCH_PLAIN_SPARSE_COMPRESSED_LAYOUTS(layout, "validate_sparse_compressed_tensor_args",
+                                [&]() -> int64_t { return 1; }, [&]() -> int64_t { return block_size[0] * block_size[1]; });
+  int compressed_dim = compressedDimension(layout, size);
+  int plain_dim = plainDimension(layout, size);
 
   // All batch sizes must be the same
   auto batch_size = size.slice(0, size.size() - 2);
-  auto crow_indices_batch_size = crow_indices.sizes().slice(0, crow_indices.dim() - 1);
-  auto col_indices_batch_size = col_indices.sizes().slice(0, col_indices.dim() - 1);
-  auto values_batch_size = values.sizes().slice(0, values.dim() - 1);
-  TORCH_CHECK(
-      batch_size == crow_indices_batch_size &&
-      batch_size == col_indices_batch_size &&
+  auto compressed_indices_batch_size = compressed_indices.sizes().slice(0, compressed_indices.dim() - 1);
+  auto plain_indices_batch_size = plain_indices.sizes().slice(0, plain_indices.dim() - 1);
+  auto values_batch_size = values.sizes().slice(0, values.dim() - 1 - block_ndim);
+  TORCH_CHECK(
+      batch_size == compressed_indices_batch_size &&
+      batch_size == plain_indices_batch_size &&
       batch_size == values_batch_size,
-      "All batch dimensions of the provided size, indices, and values must be the same.");
-
-  // Note, this check also enforces `crow_indices.size(-1) >= 1`
-  TORCH_CHECK(
-      crow_indices.size(-1) == (size[size.size() - 2] + 1),
-      "crow_indices.size(-1) must be equal to size[-2] + 1 (that is ", size[size.size() - 2] + 1, "), but got: ",
-      crow_indices.size(-1));
-  TORCH_CHECK(
-      col_indices.numel() == values.numel(),
-      "col_indices and values must have the same number of elements, but got col_indices.numel(): ",
-      col_indices.numel(),
-      ", values.numel(): ",
-      values.numel());
+      "all batch dimensions of the provided size (", batch_size, "), indices (",
+      compressed_indices_batch_size,", ", plain_indices_batch_size, "), and values (",
+      values_batch_size,") must be the same.");
+
+  // Note, this check also enforces `compressed_indices.size(-1) >= 1`
+  TORCH_CHECK(
+              compressed_indices.size(-1) == (size[compressed_dim] + 1),
+              compressed_indices_name, ".size(-1) must be equal to size[-", (size.size() - compressed_dim), "] + 1 (that is ",
+              size[compressed_dim] + 1, "), but got: ", compressed_indices.size(-1));
+
+  AT_DISPATCH_PLAIN_SPARSE_COMPRESSED_LAYOUTS(layout, "validate_sparse_compressed_tensor_args",
+      [&] {
+        TORCH_CHECK(
+                    plain_indices.numel() == values.numel(),
+                    plain_indices_name, " and values must have the same number of elements, but got ", plain_indices_name, ".numel(): ",
+                    plain_indices.numel(), ", values.numel(): ", values.numel());
+      },
+      [&] {
+        TORCH_CHECK(
+                    plain_indices.numel() * numel_per_block == values.numel(),
+                    "number of ", plain_indices_name, " elements must be the same as the number of blocks in values, but got ",
+                    plain_indices_name, ".numel() * numel_per_block: ", plain_indices.numel() * numel_per_block,
+                    ", values.numel(): ", values.numel(),", numel_per_block: ", numel_per_block);
+      });
 
   // Indices invariants
-  AT_DISPATCH_INDEX_TYPES(crow_indices.scalar_type(), "csr_construct_check", [&] {
-    Tensor crow_indices_cpu = crow_indices.to(kCPU);
-    auto crow_indices_data_ptr = crow_indices_cpu.data_ptr<index_t>();
-    auto batch_stride = crow_indices_cpu.dim() >= 2 ? crow_indices_cpu.stride(-2) : 0;
-    for (const auto batch_id : c10::irange(batchCount(crow_indices_cpu))) {
-      TORCH_CHECK(
-          crow_indices_data_ptr[batch_id*batch_stride] == 0,
-          "(Batch element ", batch_id, ") ",
-          ": 0th value of crow_indices must be 0, but it is ", crow_indices_data_ptr[batch_id*batch_stride]);
-      TORCH_CHECK(
-          crow_indices_data_ptr[batch_id*batch_stride + crow_indices.size(-1) - 1] == col_indices.size(-1),
-          "(Batch element ", batch_id, ") ",
-          "last value of crow_indices should be equal to the length of col_indices.");
-
-      for (int i =  1; i <= size[size.size() - 2]; i++) {
-        TORCH_CHECK(
-            crow_indices_data_ptr[batch_id*batch_stride + i - 1] <= crow_indices_data_ptr[batch_id*batch_stride + i],
-            "(Batch element ", batch_id, ") ",
-            "at position i = ", i, ", the condition crow_indices[i - 1] <= crow_indices[i] fails");
-      }
-    }
-    if (col_indices.numel() > 0) {
-      TORCH_CHECK(0 <= col_indices.min().item<index_t>(), "col_indices.min() should be greater or equal to zero");
-      TORCH_CHECK(size[size.size() - 1] > col_indices.max().item<index_t>(), "size[-1] should be greater than col_indices.max()");
-    }
-  });
-
-  // CSR Type Invariants
-  auto crow_indices_type = crow_indices.scalar_type();
-  auto col_indices_type = col_indices.scalar_type();
-  TORCH_CHECK(
-      crow_indices_type == col_indices_type,
-      "both crow_indices and col_indices should have the same type.");
-  TORCH_CHECK(
-      crow_indices_type == kInt || crow_indices_type == kLong,
-      "crow_indices and col_indices must be an int32 or int64 type, but got: ",
-      crow_indices_type);
-
-  // CSR Device Invariants
-  TORCH_CHECK(
-      col_indices.get_device() == crow_indices.get_device(),
-      "crow_indices and col_indices devices (",
-      crow_indices.get_device(),
+  AT_DISPATCH_INDEX_TYPES(compressed_indices.scalar_type(), "validate_sparse_compressed_tensor_args",
+      [&] {
+        Tensor compressed_indices_cpu = compressed_indices.to(kCPU);
+        auto compressed_indices_data_ptr = compressed_indices_cpu.data_ptr<index_t>();
+        auto batch_stride = compressed_indices_cpu.dim() >= 2 ? compressed_indices_cpu.stride(-2) : 0;
+
+        for (const auto batch_id : c10::irange(batchCount(compressed_indices_cpu))) {
+          TORCH_CHECK(
+                      compressed_indices_data_ptr[batch_id*batch_stride] == 0,
+                      "(Batch element ", batch_id, ") ",
+                      ": 0th value of ", compressed_indices_name, " must be 0, but it is ", compressed_indices_data_ptr[batch_id*batch_stride]);
+          TORCH_CHECK(
+                      compressed_indices_data_ptr[batch_id*batch_stride + compressed_indices.size(-1) - 1] == plain_indices.size(-1),
+                      "(Batch element ", batch_id, ") ",
+                      "last value of ", compressed_indices_name, " should be equal to the length of ", plain_indices_name, ".");
+          for (int i =  1; i <= size[size.size() - 2]; i++) {
+            TORCH_CHECK(
+                        compressed_indices_data_ptr[batch_id*batch_stride + i - 1] <= compressed_indices_data_ptr[batch_id*batch_stride + i],
+                        "(Batch element ", batch_id, ") ",
+                        "at position i = ", i, ", the condition ", compressed_indices_name, "[i - 1] <= ", compressed_indices_name, "[i] fails");
+          }
+        }
+        if (plain_indices.numel() > 0) {
+          TORCH_CHECK(0 <= plain_indices.min().item<index_t>(), plain_indices_name, ".min() should be greater or equal to zero");
+          TORCH_CHECK(size[plain_dim] > plain_indices.max().item<index_t>(), "size[-", (size.size() - plain_dim),"] should be greater than ", plain_indices_name, ".max()");
+        }
+      });
+
+  // Type Invariants
+  auto compressed_indices_type = compressed_indices.scalar_type();
+  auto plain_indices_type = plain_indices.scalar_type();
+  TORCH_CHECK(
+      compressed_indices_type == plain_indices_type,
+      "both ", compressed_indices_name, " and ", plain_indices_name, " should have the same type.");
+  TORCH_CHECK(
+      compressed_indices_type == kInt || compressed_indices_type == kLong,
+      compressed_indices_name, " and ", plain_indices_name, " must be an int32 or int64 type, but got: ",
+      compressed_indices_type);
+
+  // Device Invariants
+  TORCH_CHECK(
+      plain_indices.get_device() == compressed_indices.get_device(),
+      compressed_indices_name, " and ", plain_indices_name, " devices (",
+      compressed_indices.get_device(),
       ", ",
-      col_indices.get_device(),
+      plain_indices.get_device(),
       ") must match");
   TORCH_CHECK(
-      crow_indices.get_device() == values.get_device(),
-      "device of crow_indices (",
-      crow_indices.get_device(),
+      compressed_indices.get_device() == values.get_device(),
+      "device of ", compressed_indices_name, " (",
+      compressed_indices.get_device(),
       ") must match device of values (",
       values.get_device(),
       ")");
@@ -172,6 +207,15 @@
       "device type of values (",
       values.device().type(),
       ") must be CPU or CUDA");
+
+}
+
+void _validate_sparse_compressed_tensor_args(const Tensor& crow_indices, const Tensor& col_indices, const Tensor& values, IntArrayRef size, Layout layout) {
+  _validate_sparse_compressed_tensor_args_worker(crow_indices, col_indices, values, size, layout);
+}
+
+void _validate_sparse_csr_tensor_args(const Tensor& crow_indices, const Tensor& col_indices, const Tensor& values, IntArrayRef size) {
+  _validate_sparse_compressed_tensor_args_worker(crow_indices, col_indices, values, size, kSparseCsr);
 }
 
 // Construction of CSR tensors.
