--- conflicted
+++ resolved
@@ -191,12 +191,8 @@
     @staticmethod
     def _from_grouped_arguments(
         func: FunctionSchema,
-<<<<<<< HEAD
-        arguments: Sequence[Union[Argument, TensorOptionsArguments, ThisArgument]],
+        arguments: Sequence[Union[Argument, TensorOptionsArguments, SelfArgument]],
         out_arguments: Sequence[Argument],
-=======
-        arguments: Sequence[Union[Argument, TensorOptionsArguments, SelfArgument]],
->>>>>>> 14481781
         *,
         faithful: bool
     ) -> 'CppSignature':
@@ -241,7 +237,7 @@
     def from_schema(func: FunctionSchema, *, method: bool) -> 'CppSignatureGroup':
         (grouped_arguments, grouped_out_arguments) = cpp.group_arguments(func, method=method)
         faithful_signature: Optional[CppSignature]
-        if any(isinstance(a, TensorOptionsArguments) for a in grouped_arguments) or len(func.out_arguments) > 0:
+        if any(isinstance(a, TensorOptionsArguments) for a in grouped_arguments) or len(func.arguments.out) > 0:
             faithful_signature = CppSignature._from_grouped_arguments(func, grouped_arguments, grouped_out_arguments, faithful=True)
         else:
             faithful_signature = None
@@ -401,7 +397,7 @@
     type: str
     name: str
     # structured kernels (for which MetaArgument matters) always will
-    # be use_c10_dispatcher full.  That means JIT arguments and 
+    # be use_c10_dispatcher full.  That means JIT arguments and
     # meta arguments are always in 1:1 correspondence.  If this is ever not true
     # we will have to do something more fancy here.
     argument: Argument
